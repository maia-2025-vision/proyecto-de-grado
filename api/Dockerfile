--- conflicted
+++ resolved
@@ -24,18 +24,6 @@
 # Copiar los archivos de dependencias para aprovechar la cache de Docker.
 # El contexto del build excluye data/ y otros artefactos pesados mediante .dockerignore
 COPY pyproject.toml uv.lock README.md ./
-<<<<<<< HEAD
-
-# Instalar las dependencias requeridas para la API y el modelo dentro del entorno virtual
-RUN uv sync --frozen --group api --group herdnet
-
-# Copiar el código de la aplicación necesario para empaquetar la API
-COPY api ./api
-COPY configs ./configs
-COPY oficial_herdnet ./oficial_herdnet
-COPY animaloc_improved ./animaloc_improved
-
-=======
 # Para reducir el peso de la imagen en CPU usamos versiones alternativas de pyproject/uv.lock
 # específicas para Docker que apuntan a las ruedas CPU.
 COPY api/pyproject.cpu.toml ./pyproject.toml
@@ -50,7 +38,6 @@
 COPY oficial_herdnet ./oficial_herdnet
 COPY animaloc_improved ./animaloc_improved
 
->>>>>>> 6f037536
 # Instalar el proyecto en modo editable y agregar poethepoet al entorno virtual
 RUN uv pip install --no-deps --editable . \
  && uv pip install --no-deps poethepoet \
@@ -68,18 +55,6 @@
     PYTHONPATH=/app \
     VIRTUAL_ENV=/app/.venv \
     PATH="/app/.venv/bin:$PATH"
-<<<<<<< HEAD
-
-# Instalar solo las dependencias de sistema necesarias para ejecutar la API
-RUN apt-get update \
- && apt-get install --no-install-recommends -y libgl1 libglib2.0-0 \
- && apt-get clean \
- && rm -rf /var/lib/apt/lists/*
-
-# Crear un usuario no-root para ejecutar la aplicación de forma segura
-RUN adduser --system --group --home /nonexistent api-user
-
-=======
 
 # Instalar solo las dependencias de sistema necesarias para ejecutar la API
 RUN apt-get update \
@@ -90,22 +65,11 @@
 # Crear un usuario no-root para ejecutar la aplicación de forma segura
 RUN adduser --system --group --home /app api-user
 
->>>>>>> 6f037536
 # Directorio de trabajo
 WORKDIR /app
 
 # Copiar el entorno virtual creado en la etapa builder
 COPY --from=builder /app/.venv /app/.venv
-<<<<<<< HEAD
-
-# Copiar únicamente los artefactos necesarios de la aplicación
-COPY --from=builder --chown=api-user:api-user /app/api ./api
-COPY --from=builder --chown=api-user:api-user /app/configs ./configs
-COPY --from=builder --chown=api-user:api-user /app/oficial_herdnet ./oficial_herdnet
-COPY --from=builder --chown=api-user:api-user /app/animaloc_improved ./animaloc_improved
-COPY --from=builder --chown=api-user:api-user /app/pyproject.toml ./
-COPY --from=builder --chown=api-user:api-user /app/README.md ./
-=======
 
 # Copiar únicamente los artefactos necesarios de la aplicación
 COPY --from=builder --chown=api-user:api-user /app/api ./api
@@ -118,7 +82,6 @@
 # Copiar el modelo por defecto dentro de la imagen (opción 1)
 RUN mkdir -p /app/data/models/herdnet_v2
 COPY --chown=api-user:api-user data/models/herdnet_v2/best_model.pth /app/data/models/herdnet_v2/best_model.pth
->>>>>>> 6f037536
 
 # Cambiar al usuario no-root
 USER api-user
@@ -126,10 +89,6 @@
 # Exponer el puerto de la API
 EXPOSE 8000
 
-<<<<<<< HEAD
-# Comando para iniciar la aplicación usando poethepoet
-CMD ["poe", "serve-frc"]
-=======
 # Pequeño cambio para más versatilidad:
 ENV MODEL_WEIGHTS_PATH="data/models/herdnet_v2/best_model.pth"
 ENV MODEL_CFG_PATH="configs/test/herdnet.yaml"
@@ -149,5 +108,4 @@
 #  herd-api
 
 # IMPORTANTE Los anteriores comandos asumen que el comando que los ejecuta tiene ya una
-# sección [profile dvc-user] definida en su propio archiv $HOME/.aws/config
->>>>>>> 6f037536
+# sección [profile dvc-user] definida en su propio archiv $HOME/.aws/config