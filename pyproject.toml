--- conflicted
+++ resolved
@@ -31,19 +31,15 @@
     # "albumentations~=1.0.3", # Version used by Herdnet and in Mateo's runs
     "animaloc",
     "antlr4-python3-runtime==4.9.3",
-<<<<<<< HEAD
     "fiftyone>=1.9.0",
     "hydra-core",
-=======
-    "hydra-core~=1.3.0", # version 1.1 used by herdnet doesn't work...?
->>>>>>> cd473727
     "opencv-python>=4.12.0.88",
     "pillow",
     "scikit-learn>=1.7.2",
     "torchvision",
     "wandb>=0.22.2",
     "torchmetrics",
-    "torch~=2.7.1",
+    "torch~=2.9.0",
     "wandb",
 ]
 
