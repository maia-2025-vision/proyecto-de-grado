[project]
name = "proyecto-de-grado"
version = "0.1.0"
description = "Add your description here"
readme = "README.md"
requires-python = ">=3.13"
dependencies = []

[dependency-groups]
dev = [
    "dvc[s3]>=3.63.0",
    "ipykernel>=6.30.1",
    "matplotlib>=3.10.6",

    "pandas>=2.3.2",
    "pre-commit",
    "poethepoet",
    "marimo",
    "mypy",
    "loguru",
    "pandas-stubs",
    "types-requests",
    "boto3-stubs[s3]>=1.40.55",
]

<<<<<<< HEAD
herdnet = [
    "albumentations>=2.0.8",
    "animaloc",
    "antlr4-python3-runtime==4.9.3",
    "hydra-core",    
    "opencv-python>=4.12.0.88",
    "pillow",
    "scikit-learn>=1.7.2",
    "torch",
    "torchvision",
    "wandb>=0.22.2",
=======
train = [
    # NOTE: the following are deps of the HerdNet scripts:
    # [ albumentations, hydra-core, wandb, scikit-learn, torchvision ]
    # Thus their versions shouldn't be change to avoid those scripts from failing.
    "albumentations~=1.0.3", # don't change version -- see NOTE above
    "hydra-core~=1.3.0", # version 1.1 used by herdnet doesn't work...?
    "scikit-learn",
    "pillow",
    "torchmetrics",
    "torch~=2.7.1",
    "torchvision",
    "wandb",
>>>>>>> 56da23dc
]

api = [
    "uvicorn~=0.37.0",
    "loguru~=0.7.3",
    "fastapi~=0.119.0",
    "pillow>=11.3.0",
    "pydantic>=2.11.7",
]

dashboard-deps = [
    "boto3>=1.39.11",
    "loguru>=0.7.3",
    "requests>=2.32.5",
    "streamlit>=1.49.1",
]

[[tool.uv.index]]
name = "pytorch-cu128"
url = "https://download.pytorch.org/whl/cu128"
explicit = true

[tool.uv.sources]
torch = [
  { index = "pytorch-cu128", marker = "sys_platform == 'linux' or sys_platform == 'win32'" },
]
torchvision = [
  { index = "pytorch-cu128", marker = "sys_platform == 'linux' or sys_platform == 'win32'" },
]
animaloc = { git = "https://github.com/Alexandre-Delplanque/HerdNet", tag = "v0.2.1" }

[tool.setuptools.packages.find]
where = ["."]
include = ["oficial_herdnet*"]


[build-system]
requires = ["hatchling"]
build-backend = "hatchling.build"

[tool.hatch.build.targets.wheel]
# qué directorios de código incluir al instalar este projecto como un paquete
packages = ["api"]


[tool.ruff]
line-length = 100
target-version = "py312"

[tool.ruff.lint]
select = [
    "E",  # pycodestyle errors
    "W",  # pycodestyle warnings
    "F",  # pyflakes
    "I",  # isort
    "B",  # flake8-bugbear
    "C4", # flake8-comprehensions
    "UP", # pyupgrade
    "N",  # pep8-naming
    "D",  # pydocstring
]
ignore = [
    "D100", # Missing docstring in public module
    "D103", # Missing docstring in public function
    "D104", # Missing docstring in public package
    "D107", # Missing docstring in __init__
    "UP040", # Type alias `X` uses `TypeAlias` annotation instead of the `type` keyword
]

# TODO: remove this excludes of pages/ and fix issues, there are only a few of them
exclude = [
    "pages/1_Upload_Images.py",
    "pages/2_View_Detections.py"
]

[tool.ruff.format]
exclude = [
    "pages/1_Upload_Images.py",
    "pages/2_View_Detections.py"
]

[tool.ruff.lint.pydocstyle]
convention = "google"

[tool.ruff.lint.flake8-bugbear]
extend-immutable-calls = [
    # Whitelisted default arguments
    "typer.Option",
    "typer.Argument",
    "fastapi.Header",
    "fastapi.Depends",
    "fastapi.Security"
]

[tool.mypy]
python_version = "3.13"
# TODO: fix typing errors in dashboard
# TODO: fix typing errors in api...
exclude='^(.venv|model|research|.dvc|data|.*scratch|pages|data_exploration)/'
strict=true
disallow_untyped_defs = true
disallow_any_unimported = true
explicit_package_bases = true
no_implicit_optional = true
check_untyped_defs = true
warn_return_any = true
show_error_codes = true


[tool.poe.env]
AWS_PROFILE="dvc-user"

[tool.poe.tasks.pre-commit]
help="runs formatting checks (e.g. ruff) on commited files"
cmd="pre-commit run --all-files"

[tool.poe.tasks.type-check]
help="run type-checking on the whole project with mypy (takes a couple of secs)"
cmd="mypy --config pyproject.toml ./"

[tool.poe.tasks.serve]
help="Start the prediction API service, MODEL_PATH needs set by caller first"
env={MODEL_PATH="data/models/mock/model.pth"}
cmd="python api/run_api.py"

[tool.poe.tasks.dockerize-api]
help="Package the API in as a docker image"
# shell="docker build --progress=plain -t cowd-api -f api/Dockerfile  ."
shell="""docker build -f ./api/Dockerfile -t herd-api ."""


[tool.poe.tasks.dockerize-dashboard]
help="Package the dashboard in as a docker image"
shell="docker build -t herd-dashboard -f dashboard/Dockerfile ."

[tool.poe.tasks.docker-run-api-aws-prof]
help="Run API with docker sharing local AWS profile and mounting credentials in containers /root/.aws "
shell="docker run -p 8000:8000 -e AWS_PROFILE=$AWS_PROFILE -v $HOME/.aws:/root/.aws herd-api"

[tool.poe.tasks.docker-run-api-aws-creds]
help="Run API with docker assuming AWS_ACCESS_KEY_ID and AWS_SECRET_ACCESS_KEY are provided in the environment"
shell="docker run -v $HOME/.aws:/root/.aws herd-api"<|MERGE_RESOLUTION|>--- conflicted
+++ resolved
@@ -11,7 +11,6 @@
     "dvc[s3]>=3.63.0",
     "ipykernel>=6.30.1",
     "matplotlib>=3.10.6",
-
     "pandas>=2.3.2",
     "pre-commit",
     "poethepoet",
@@ -23,32 +22,23 @@
     "boto3-stubs[s3]>=1.40.55",
 ]
 
-<<<<<<< HEAD
 herdnet = [
+    # NOTE: the following are deps of the HerdNet scripts:
+    # [ albumentations, hydra-core, wandb, scikit-learn, torchvision ]
+    # Thus their versions shouldn't be change to avoid those scripts from failing.
     "albumentations>=2.0.8",
+    # "albumentations~=1.0.3", # Version used by Herdnet and in Mateo's runs
     "animaloc",
     "antlr4-python3-runtime==4.9.3",
-    "hydra-core",    
+    "hydra-core~=1.3.0", # version 1.1 used by herdnet doesn't work...?
     "opencv-python>=4.12.0.88",
     "pillow",
     "scikit-learn>=1.7.2",
-    "torch",
     "torchvision",
     "wandb>=0.22.2",
-=======
-train = [
-    # NOTE: the following are deps of the HerdNet scripts:
-    # [ albumentations, hydra-core, wandb, scikit-learn, torchvision ]
-    # Thus their versions shouldn't be change to avoid those scripts from failing.
-    "albumentations~=1.0.3", # don't change version -- see NOTE above
-    "hydra-core~=1.3.0", # version 1.1 used by herdnet doesn't work...?
-    "scikit-learn",
-    "pillow",
     "torchmetrics",
     "torch~=2.7.1",
-    "torchvision",
     "wandb",
->>>>>>> 56da23dc
 ]
 
 api = [
@@ -110,6 +100,7 @@
     "N",  # pep8-naming
     "D",  # pydocstring
 ]
+
 ignore = [
     "D100", # Missing docstring in public module
     "D103", # Missing docstring in public function
