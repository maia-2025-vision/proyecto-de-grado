--- conflicted
+++ resolved
@@ -1,12 +1,6 @@
 __pycache__/
 *.pyc
-<<<<<<< HEAD
 /wandb
 /outputs
 .idea
-=======
-
-# Pycharm IDE
-.idea
-wandb/
->>>>>>> 56da23dc
+wandb/