--- conflicted
+++ resolved
@@ -55,48 +55,18 @@
       - data/patches-512-ol-160-m01/val_points_gt.csv
       - data/patches-512-ol-160-m01/val/
     outs:
-<<<<<<< HEAD
-      - data/patches-512-ol-160-m01-fpwa-0.1/train
-  
-  train-herdnet-v0:
+      - data/models/herdnet_v0/
+
+  train-herdnet-v1:
     cmd: python oficial_herdnet/tools/train.py 
-      train.wandb_run="'Herdnet Train 0'"
-      train.training_settings.work_dir=data/models/herdnet_v0/
-      train.training_settings.epochs=25
+      train.training_settings.work_dir=data/models/herdnet_v1/
     deps:
       - data/patches-512-ol-160-m01/train_points_gt.csv
       - data/patches-512-ol-160-m01/train/
       - data/patches-512-ol-160-m01/val_points_gt.csv
       - data/patches-512-ol-160-m01/val/
     outs:
-=======
->>>>>>> 69e988ae
-      - data/models/herdnet_v0/
-
-  train-herdnet-v1:
-    cmd: python oficial_herdnet/tools/train.py 
-      train.training_settings.work_dir=data/models/herdnet_v1/
-    deps:
-      - data/patches-512-ol-160-m01/train_points_gt.csv
-      - data/patches-512-ol-160-m01/train/
-      - data/patches-512-ol-160-m01/val_points_gt.csv
-      - data/patches-512-ol-160-m01/val/
-    outs:
       - data/models/herdnet_v1/
-  
-  train-herdnet-v2:
-    desc: Set weights for unbalanced classes
-    cmd: python oficial_herdnet/tools/train.py 
-      train.wandb_run="'Herdnet Train 2 cross ent weights'"
-      train.losses.CrossEntropyLoss.kwargs.weight=[0.1,1.2,1.9,1.16,6.37,12.12,1.0]
-      train.training_settings.work_dir=data/models/herdnet_v2/
-    deps:
-      - data/patches-512-ol-160-m01/train_points_gt.csv
-      - data/patches-512-ol-160-m01/train/
-      - data/patches-512-ol-160-m01/val_points_gt.csv
-      - data/patches-512-ol-160-m01/val/
-    outs:
-      - data/models/herdnet_v2/
 
   train-herdnet-v2:
     desc: Set weights for unbalanced classes
@@ -166,24 +136,6 @@
       - data/patches-512-ol-160-m01/test/
     outs:
       - data/test_results/herdnet_v1/
-  
-  test-herdnet-v2:
-    # test.sticher=null because we are running over patches of size 512x512
-    cmd: >
-      python oficial_herdnet/tools/test.py --config-path ../configs/ --config-name="config"
-      test.wandb_run="'Test herdnet v2 cross ent weights'"
-      test.wandb_mode=online
-      test.model.pth_file=data/models/herdnet_v2/best_model.pth
-      test.dataset.csv_file=data/patches-512-ol-160-m01/test_points_gt.csv
-      test.dataset.root_dir=data/patches-512-ol-160-m01/test/
-      test.stitcher=null
-      test.results_dir=data/test_results/herdnet_v2/
-    deps:
-      - oficial_herdnet/configs/test/herdnet.yaml
-      - data/patches-512-ol-160-m01/test_points_gt.csv
-      - data/patches-512-ol-160-m01/test/
-    outs:
-      - data/test_results/herdnet_v2/
 
   test-herdnet-v2:
     # test.sticher=null because we are running over patches of size 512x512
