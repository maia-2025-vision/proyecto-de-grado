--- conflicted
+++ resolved
@@ -1,18 +1,10 @@
 stages:
   patches-512-ol-160-mv01-train:
     cmd: python oficial_herdnet/tools/patcher.py data/train 512 512 160 
-<<<<<<< HEAD
       data/patches-512-ol-160-m01/train 
       -csv data/groundtruth/csv/train_big_size_A_B_E_K_WH_WB-fixed-header.csv 
       && python oficial_herdnet/tools/csv_to_points.py 
       -i data/patches-512-ol-160-m01/train/gt.csv 
-=======
-      data/patches-512-ol-160-m01/train
-      -csv data/groundtruth/csv/train_big_size_A_B_E_K_WH_WB-fixed-header.csv 
-      &&
-      python oficial_herdnet/tools/csv_to_points.py
-      -i data/patches-512-ol-160-m01/train/gt.csv
->>>>>>> 5c531544
       -o data/patches-512-ol-160-m01/train_points_gt.csv
     deps:
       - data/groundtruth/csv/train_big_size_A_B_E_K_WH_WB-fixed-header.csv
@@ -24,18 +16,10 @@
 
   patches-512-ol-160-mv01-val:
     cmd: python oficial_herdnet/tools/patcher.py data/val 512 512 160 
-<<<<<<< HEAD
       data/patches-512-ol-160-m01/val 
       -csv data/groundtruth/csv/val_big_size_A_B_E_K_WH_WB-fixed-header.csv 
       && python oficial_herdnet/tools/csv_to_points.py 
       -i data/patches-512-ol-160-m01/val/gt.csv 
-=======
-      data/patches-512-ol-160-m01/val  
-      -csv data/groundtruth/csv/val_big_size_A_B_E_K_WH_WB-fixed-header.csv 
-      && 
-      python oficial_herdnet/tools/csv_to_points.py
-      -i data/patches-512-ol-160-m01/val/gt.csv
->>>>>>> 5c531544
       -o data/patches-512-ol-160-m01/val_points_gt.csv
     deps:
       - data/groundtruth/csv/val_big_size_A_B_E_K_WH_WB-fixed-header.csv
@@ -47,16 +31,9 @@
 
   patches-512-ol-160-mv01-test:
     cmd: python oficial_herdnet/tools/patcher.py data/test 512 512 160 
-<<<<<<< HEAD
       data/patches-512-ol-160-m01/test 
       -csv data/groundtruth/csv/test_big_size_A_B_E_K_WH_WB-fixed-header.csv 
       && python oficial_herdnet/tools/csv_to_points.py 
-=======
-      data/patches-512-ol-160-m01/test  
-      -csv data/groundtruth/csv/test_big_size_A_B_E_K_WH_WB-fixed-header.csv 
-      && 
-      python oficial_herdnet/tools/csv_to_points.py 
->>>>>>> 5c531544
       -i data/patches-512-ol-160-m01/test/gt.csv 
       -o data/patches-512-ol-160-m01/test_points_gt.csv
     deps:
@@ -100,27 +77,17 @@
   test-herdnet-v1:
     # test.sticher=null because we are running over patches of size 512x512
     cmd: >
-<<<<<<< HEAD
-      python oficial_herdnet/tools/test.py --config-path ../configs/ --config-name="config" 
-      test.results_dir=data/test_results/herdnet_v1/ 
-=======
       python oficial_herdnet/tools/test.py --config-path ../configs/ --config-name="config"
       test.wandb_run='Test 1 herdnet_v1'
       test.wandb_mode=online
       test.dataset.csv_file=data/patches-512-ol-160-m01/test_points_gt.csv
       test.dataset.root_dir=data/patches-512-ol-160-m01/test/
->>>>>>> 5c531544
       test.stitcher=null
       test.results_dir=data/test_results/herdnet_v1/
     deps:
-<<<<<<< HEAD
+      - oficial_herdnet/configs/test/herdnet.yaml
       - data/patches-512-ol-160-m01/test_points_gt.csv
       - data/patches-512-ol-160-m01/test/
-=======
-    - oficial_herdnet/configs/test/herdnet.yaml
-    - data/patches-512-ol-160-m01/test_points_gt.csv
-    - data/patches-512-ol-160-m01/test/
->>>>>>> 5c531544
     outs:
       - data/test_results/herdnet_v1/
 
@@ -351,9 +318,6 @@
       - data/models/faster-rcnn/resnet50-100-epochs-tbl4
       - data/patches-512-ol-160-m0.3/test/
     outs:
-<<<<<<< HEAD
-      - data/test_results/frcnn-resnet50
-=======
       - data/test_results/frcnn-resnet50
 
   desc-faster-rcnn-resnet50:
@@ -421,5 +385,4 @@
       - data/models/faster-rcnn/resnet50-100-epochs-tbl4
       - data/test/
     outs:
-      - data/test_results/frcnn-resnet50-full-imgs
->>>>>>> 5c531544
+      - data/test_results/frcnn-resnet50-full-imgs