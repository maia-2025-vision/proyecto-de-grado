--- conflicted
+++ resolved
@@ -44,20 +44,6 @@
       - data/patches-512-ol-160-m01/test_points_gt.csv
       - data/patches-512-ol-160-m01/test/
 
-<<<<<<< HEAD
-=======
-  patches-512-ol-160-mv01-fpwa-0.1-train:
-    cmd: python animaloc_improved/tools/patcher_v2.py data/train 512 512 160
-      data/patches-512-ol-160-m01-fpwa-0.1/train
-      -csv data/groundtruth/csv/train_big_size_A_B_E_K_WH_WB-fixed-header.csv
-      -fpwa 0.1
-    deps:
-      - data/groundtruth/csv/train_big_size_A_B_E_K_WH_WB-fixed-header.csv
-      - data/train/
-      - animaloc_improved/tools/patcher_v2.py
-    outs:
-      - data/patches-512-ol-160-m01-fpwa-0.1/train
-  
   train-herdnet-v0:
     cmd: python oficial_herdnet/tools/train.py 
       train.wandb_run="'Herdnet Train 0'"
@@ -71,7 +57,6 @@
     outs:
       - data/models/herdnet_v0/
 
->>>>>>> 39d11d09
   train-herdnet-v1:
     cmd: python oficial_herdnet/tools/train.py 
       train.training_settings.work_dir=data/models/herdnet_v1/
@@ -82,7 +67,7 @@
       - data/patches-512-ol-160-m01/val/
     outs:
       - data/models/herdnet_v1/
-  
+
   train-herdnet-v2:
     desc: Set weights for unbalanced classes
     cmd: python oficial_herdnet/tools/train.py 
@@ -151,7 +136,7 @@
       - data/patches-512-ol-160-m01/test/
     outs:
       - data/test_results/herdnet_v1/
-  
+
   test-herdnet-v2:
     # test.sticher=null because we are running over patches of size 512x512
     cmd: >
