--- conflicted
+++ resolved
@@ -1,11 +1,12 @@
 stages:
   patches-512-ol-160-mv01-train:
     cmd: python oficial_herdnet/tools/patcher.py data/train 512 512 160 
-      data/patches-512-ol-160-m01/train  -csv 
-      data/groundtruth/csv/train_big_size_A_B_E_K_WH_WB-fixed-header.csv && 
-      python oficial_herdnet/tools/csv_to_points.py -i 
-      data/patches-512-ol-160-m01/train/gt.csv -o 
-      data/patches-512-ol-160-m01/train_points_gt.csv
+      data/patches-512-ol-160-m01/train
+      -csv data/groundtruth/csv/train_big_size_A_B_E_K_WH_WB-fixed-header.csv 
+      &&
+      python oficial_herdnet/tools/csv_to_points.py
+      -i data/patches-512-ol-160-m01/train/gt.csv
+      -o data/patches-512-ol-160-m01/train_points_gt.csv
     deps:
     - data/groundtruth/csv/train_big_size_A_B_E_K_WH_WB-fixed-header.csv
     - data/train/
@@ -16,11 +17,12 @@
 
   patches-512-ol-160-mv01-val:
     cmd: python oficial_herdnet/tools/patcher.py data/val 512 512 160 
-      data/patches-512-ol-160-m01/val  -csv 
-      data/groundtruth/csv/val_big_size_A_B_E_K_WH_WB-fixed-header.csv && python
-      oficial_herdnet/tools/csv_to_points.py -i 
-      data/patches-512-ol-160-m01/val/gt.csv -o 
-      data/patches-512-ol-160-m01/val_points_gt.csv
+      data/patches-512-ol-160-m01/val  
+      -csv data/groundtruth/csv/val_big_size_A_B_E_K_WH_WB-fixed-header.csv 
+      && 
+      python oficial_herdnet/tools/csv_to_points.py
+      -i data/patches-512-ol-160-m01/val/gt.csv
+      -o data/patches-512-ol-160-m01/val_points_gt.csv
     deps:
     - data/groundtruth/csv/val_big_size_A_B_E_K_WH_WB-fixed-header.csv
     - data/val/
@@ -31,11 +33,12 @@
 
   patches-512-ol-160-mv01-test:
     cmd: python oficial_herdnet/tools/patcher.py data/test 512 512 160 
-      data/patches-512-ol-160-m01/test  -csv 
-      data/groundtruth/csv/test_big_size_A_B_E_K_WH_WB-fixed-header.csv && 
-      python oficial_herdnet/tools/csv_to_points.py -i 
-      data/patches-512-ol-160-m01/test/gt.csv -o 
-      data/patches-512-ol-160-m01/test_points_gt.csv
+      data/patches-512-ol-160-m01/test  
+      -csv data/groundtruth/csv/test_big_size_A_B_E_K_WH_WB-fixed-header.csv 
+      && 
+      python oficial_herdnet/tools/csv_to_points.py 
+      -i data/patches-512-ol-160-m01/test/gt.csv 
+      -o data/patches-512-ol-160-m01/test_points_gt.csv
     deps:
     - data/groundtruth/csv/test_big_size_A_B_E_K_WH_WB-fixed-header.csv
     - data/test/
@@ -66,6 +69,16 @@
     - data/patches-512-ol-160-m01/test/
     outs:
     - data/test_results/herdnet_v1/
+
+  test-herdnet-v1-full-imgs:
+    cmd: >
+      python oficial_herdnet/tools/test.py --config-path ../configs/ --config-name="config"
+      test.results_dir=data/test_results/herdnet_v1_fullimgs/
+    deps:
+      - data/test.csv
+      - data/test/
+    outs:
+      - data/test_results/herdnet_v1_fullimgs/
 
   fix-headers-train-csv:
     cmd: >
@@ -269,7 +282,6 @@
     - data/models/faster-rcnn/resnet50-100-epochs-tbl4
     - data/patches-512-ol-160-m0.3/test/
     outs:
-<<<<<<< HEAD
       - data/test_results/frcnn-resnet50
 
   test-faster-rcnn-resnet50-full:
@@ -293,7 +305,4 @@
       - data/models/faster-rcnn/resnet50-100-epochs-tbl4
       - data/test/
     outs:
-      - data/test_results/frcnn-resnet50-full-imgs
-=======
-    - data/test_results/frcnn-resnet50
->>>>>>> 0b7965bb
+      - data/test_results/frcnn-resnet50-full-imgs