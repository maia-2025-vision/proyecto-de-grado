--- conflicted
+++ resolved
@@ -10,11 +10,7 @@
   from_torchvision: False
   pth_file: '/override/me/via/commandline'
   kwargs:
-<<<<<<< HEAD
-    architecture: 'resnet50'
-=======
     architecture: 'override me via commandline'
->>>>>>> 2a359424
     num_classes: 7
     pretrained_backbone: True
     trainable_backbone_layers: 4
