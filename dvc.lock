--- conflicted
+++ resolved
@@ -1290,10 +1290,7 @@
       md5: 75572a35caa65c85dc29d471bc2e323a.dir
       size: 531024
       nfiles: 4
-<<<<<<< HEAD
-=======
-
->>>>>>> afd597c4
+
   count-metrics-v2:
     cmd: python animaloc_improved/tools/count_metrics_v2.py --gt 
       "data/gt-preprocessed/csv/test_big_size_A_B_E_K_WH_WB-points.csv" --preds 
@@ -1323,8 +1320,6 @@
       "data/gt-preprocessed/csv/test_big_size_A_B_E_K_WH_WB-points.csv" --preds 
       "data/test_results/herdnet_v4_full_imgs/detections.csv" --out-dir 
       "data/cnt_metrics_v2/herdnet_v4_full_imgs/"
-<<<<<<< HEAD
-=======
     deps:
     - path: data/gt-preprocessed/csv/test_big_size_A_B_E_K_WH_WB-points.csv
       hash: md5
@@ -1346,34 +1341,6 @@
       config\" test.wandb_run=\"Test herdnet v4\" test.wandb_mode=online       test.model.pth_file=data/models/herdnet_v4/best_model.pth
       test.model.kwargs.head_conv=128 test.dataset.csv_file=data/gt-preprocessed/csv/test_big_size_A_B_E_K_WH_WB-points.csv
       test.dataset.root_dir=data/test/ test.results_dir=data/test_results/herdnet_v4_full_imgs/\n"
->>>>>>> afd597c4
-    deps:
-    - path: data/gt-preprocessed/csv/test_big_size_A_B_E_K_WH_WB-points.csv
-      hash: md5
-      md5: a6877229623fe95c5ba7883097fe07c3
-      size: 98469
-    - path: data/test_results/herdnet_v1_fullimgs/detections.csv
-      hash: md5
-      md5: c892ceadc51626a3981517bec3e28904
-      size: 853640
-    outs:
-    - path: data/cnt_metrics_v2/
-      hash: md5
-<<<<<<< HEAD
-      md5: 9f2669b47d3a75e88b837b96bed5723e.dir
-      size: 383969
-      nfiles: 21
-=======
-      md5: 33d41ad3bfdc1367110c80157c73b5c8.dir
-      size: 735184
-      nfiles: 4
-      
-  test-herdnet-v4:
-    cmd: "python oficial_herdnet/tools/test.py --config-path ../configs/ --config-name=\"\
-      config\" test.wandb_run=\"'Test herdnet v4 head_conv 128'\" test.wandb_mode=online
-      test.model.pth_file=data/models/herdnet_v4/best_model.pth test.model.kwargs.head_conv=128
-      test.dataset.csv_file=data/patches-512-ol-160-m01/test_points_gt.csv test.dataset.root_dir=data/patches-512-ol-160-m01/test/
-      test.stitcher=null test.results_dir=data/test_results/herdnet_v4/\n"
     deps:
     - path: data/patches-512-ol-160-m01/test/
       hash: md5
@@ -1408,5 +1375,4 @@
       hash: md5
       md5: 78572570f862c2b6a24d7de5daea37be.dir
       size: 142510
-      nfiles: 1
->>>>>>> afd597c4
+      nfiles: 1