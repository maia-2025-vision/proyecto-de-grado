--- conflicted
+++ resolved
@@ -1,15 +1,11 @@
 schema: '2.0'
 stages:
   patches-512-ol-160-mv01-val:
-    cmd: python oficial_herdnet/tools/patcher.py data/val 512 512 160 
-<<<<<<< HEAD
-      data/patches-512-ol-160-m01/val  -csv 
-=======
-      data/patches-512-ol-160-m01/val -csv 
->>>>>>> 39d11d09
+    cmd: python oficial_herdnet/tools/patcher.py data/val 512 512 160
+      data/patches-512-ol-160-m01/val -csv
       data/groundtruth/csv/val_big_size_A_B_E_K_WH_WB-fixed-header.csv && python
-      oficial_herdnet/tools/csv_to_points.py -i 
-      data/patches-512-ol-160-m01/val/gt.csv -o 
+      oficial_herdnet/tools/csv_to_points.py -i
+      data/patches-512-ol-160-m01/val/gt.csv -o
       data/patches-512-ol-160-m01/val_points_gt.csv
     deps:
     - path: data/groundtruth/csv/val_big_size_A_B_E_K_WH_WB-fixed-header.csv
@@ -36,15 +32,11 @@
       md5: 5c329172fbad52ddd362b5e67bccf651
       size: 95080
   patches-512-ol-160-mv01-test:
-    cmd: python oficial_herdnet/tools/patcher.py data/test 512 512 160 
-<<<<<<< HEAD
-      data/patches-512-ol-160-m01/test  -csv 
-=======
-      data/patches-512-ol-160-m01/test -csv 
->>>>>>> 39d11d09
-      data/groundtruth/csv/test_big_size_A_B_E_K_WH_WB-fixed-header.csv && 
-      python oficial_herdnet/tools/csv_to_points.py -i 
-      data/patches-512-ol-160-m01/test/gt.csv -o 
+    cmd: python oficial_herdnet/tools/patcher.py data/test 512 512 160
+      data/patches-512-ol-160-m01/test -csv
+      data/groundtruth/csv/test_big_size_A_B_E_K_WH_WB-fixed-header.csv &&
+      python oficial_herdnet/tools/csv_to_points.py -i
+      data/patches-512-ol-160-m01/test/gt.csv -o
       data/patches-512-ol-160-m01/test_points_gt.csv
     deps:
     - path: data/groundtruth/csv/test_big_size_A_B_E_K_WH_WB-fixed-header.csv
@@ -71,15 +63,11 @@
       md5: d637312c2d5d6bd6acb1d05ac5560362
       size: 230725
   patches-512-ol-160-mv01-train:
-    cmd: python oficial_herdnet/tools/patcher.py data/train 512 512 160 
-<<<<<<< HEAD
-      data/patches-512-ol-160-m01/train  -csv 
-=======
-      data/patches-512-ol-160-m01/train -csv 
->>>>>>> 39d11d09
-      data/groundtruth/csv/train_big_size_A_B_E_K_WH_WB-fixed-header.csv && 
-      python oficial_herdnet/tools/csv_to_points.py -i 
-      data/patches-512-ol-160-m01/train/gt.csv -o 
+    cmd: python oficial_herdnet/tools/patcher.py data/train 512 512 160
+      data/patches-512-ol-160-m01/train -csv
+      data/groundtruth/csv/train_big_size_A_B_E_K_WH_WB-fixed-header.csv &&
+      python oficial_herdnet/tools/csv_to_points.py -i
+      data/patches-512-ol-160-m01/train/gt.csv -o
       data/patches-512-ol-160-m01/train_points_gt.csv
     deps:
     - path: data/groundtruth/csv/train_big_size_A_B_E_K_WH_WB-fixed-header.csv
@@ -106,7 +94,7 @@
       md5: 4f162229d5e0c3bb1b92e44132e5e4a0
       size: 707567
   train-herdnet-v1:
-    cmd: python oficial_herdnet/tools/train.py 
+    cmd: python oficial_herdnet/tools/train.py
       train.training_settings.work_dir=data/models/herdnet_v1/
     deps:
     - path: data/patches-512-ol-160-m01/train/
@@ -142,7 +130,7 @@
       md5: b9a83adcb4338121b4a29bb538223069
       size: 362510
     outs:
-    - path: 
+    - path:
         data/gt-preprocessed/csv/train_big_size_A_B_E_K_WH_WB-fixed-header.csv
       hash: md5
       md5: 4df85b8755658f264f15ab15aa3b7ef3
@@ -169,7 +157,7 @@
       md5: f9f826c539574dbd80c8a8e70ff9e2cf
       size: 120371
     outs:
-    - path: 
+    - path:
         data/gt-preprocessed/csv/test_big_size_A_B_E_K_WH_WB-fixed-header.csv
       hash: md5
       md5: 30731a9a455b58e36394dd89e24849dc
@@ -504,11 +492,11 @@
       size: 709421
       nfiles: 4
   test-full-to-points:
-    cmd: python oficial_herdnet/tools/csv_to_points.py -i 
-      data/gt-preprocessed/csv/test_big_size_A_B_E_K_WH_WB-fixed-header.csv -o 
+    cmd: python oficial_herdnet/tools/csv_to_points.py -i
+      data/gt-preprocessed/csv/test_big_size_A_B_E_K_WH_WB-fixed-header.csv -o
       data/gt-preprocessed/csv/test_big_size_A_B_E_K_WH_WB-points.csv
     deps:
-    - path: 
+    - path:
         data/gt-preprocessed/csv/test_big_size_A_B_E_K_WH_WB-fixed-header.csv
       hash: md5
       md5: 30731a9a455b58e36394dd89e24849dc
@@ -625,9 +613,9 @@
       size: 992863813
       nfiles: 4
   patches-512-ol-160-mv01-fpwa-0.1-train:
-    cmd: python animaloc_improved/tools/patcher_v2.py data/train 512 512 160 
-      data/patches-512-ol-160-m01-fpwa-0.1/train -csv 
-      data/groundtruth/csv/train_big_size_A_B_E_K_WH_WB-fixed-header.csv -fpwa 
+    cmd: python animaloc_improved/tools/patcher_v2.py data/train 512 512 160
+      data/patches-512-ol-160-m01-fpwa-0.1/train -csv
+      data/groundtruth/csv/train_big_size_A_B_E_K_WH_WB-fixed-header.csv -fpwa
       0.1
     deps:
     - path: animaloc_improved/tools/patcher_v2.py
@@ -649,44 +637,10 @@
       md5: 01a59e05aa7b2ad379d88efc4e732b85.dir
       size: 839797633
       nfiles: 24498
-<<<<<<< HEAD
-  produce-hard-negatives-train:
-    cmd: python animaloc_improved/tools/infer_v2.py 
-      data/patches-512-ol-160-m01-fpwa-0.1/train/ 
-      data/models/herdnet_v1/best_model.pth -pattern "patches_wo_annots/**" 
-      -dest data/patches-512-ol-160-m01-fpwa-0.1/train-hard-negatives 
-      -override_labels 0
-    deps:
-    - path: animaloc_improved/tools/infer_v2.py
-      hash: md5
-      md5: f787e5c8d03c2cde20e982ab3d8d03cb
-      size: 8987
-    - path: data/models/herdnet_v1/best_model.pth
-      hash: md5
-      md5: 42e16db884bb86fed58d7b5e7dd60e01
-      size: 219993031
-    - path: data/patches-512-ol-160-m01-fpwa-0.1/train/patches_wo_annots
-      hash: md5
-      md5: 92043e1d2ac840f3f83094b85d6cc5dc.dir
-      size: 538477488
-      nfiles: 15915
-    outs:
-    - path: data/patches-512-ol-160-m01-fpwa-0.1/train-hard-negatives
-      hash: md5
-      md5: 4bd7f1ce9fe90d04b138004fecc7d2b4.dir
-      size: 504018
-      nfiles: 2
-  combine-patches-gt-with-hard-negs:
-    cmd: python oficial_herdnet/tools/csv_to_points.py -i 
-      data/patches-512-ol-160-m01-fpwa-0.1/train/gt.csv -o 
-      data/patches-512-ol-160-m01-fpwa-0.1/train/gt_points.csv && python 
-      animaloc_improved/tools/csv_tool.py concat 
-      data/patches-512-ol-160-m01-fpwa-0.1/train/gt_points.csv 
-      data/patches-512-ol-160-m01-fpwa-0.1/train-hard-negatives/detections.csv 
-      -o data/patches-512-ol-160-m01-fpwa-0.1/train/gt_points_and_hard_negs.csv
+
   infer-train-herdnet-v1:
-    cmd: python animaloc_improved/tools/infer_v2.py data/train/ 
-      data/models/herdnet_v1/best_model.pth -dest 
+    cmd: python animaloc_improved/tools/infer_v2.py data/train/
+      data/models/herdnet_v1/best_model.pth -dest
       data/inference/herdnet_v1/train
     deps:
     - path: animaloc_improved/tools/infer_v2.py
@@ -746,7 +700,7 @@
       md5: ceeb72b14deaa572f4bc14f74286e8f3
       size: 177253
   infer-valid-herdnet-v1:
-    cmd: python animaloc_improved/tools/infer_v2.py data/val/ 
+    cmd: python animaloc_improved/tools/infer_v2.py data/val/
       data/models/herdnet_v1/best_model.pth -dest data/inference/herdnet_v1/val
     deps:
     - path: animaloc_improved/tools/infer_v2.py
@@ -769,10 +723,10 @@
       size: 234569
       nfiles: 2
   patches-512-ol-160-mv01-with-hard-negs-train:
-    cmd: python oficial_herdnet/tools/patcher.py data/train 512 512 160 
-      data/patches-512-ol-160-m01-w-hard-negs/train -csv 
-      data/gt-preprocessed/csv/train_gt_boxes_and_hard_negs.csv && cp 
-      data/patches-512-ol-160-m01-w-hard-negs/train/gt.csv 
+    cmd: python oficial_herdnet/tools/patcher.py data/train 512 512 160
+      data/patches-512-ol-160-m01-w-hard-negs/train -csv
+      data/gt-preprocessed/csv/train_gt_boxes_and_hard_negs.csv && cp
+      data/patches-512-ol-160-m01-w-hard-negs/train/gt.csv
       data/patches-512-ol-160-m01-w-hard-negs/train_points_gt.csv
     deps:
     - path: data/gt-preprocessed/csv/train_gt_boxes_and_hard_negs.csv
@@ -799,10 +753,10 @@
       md5: 38cc988d61c555e9bb239709b5e3db99
       size: 3399728
   patches-512-ol-160-mv01-with-hard-negs-val:
-    cmd: python oficial_herdnet/tools/patcher.py data/val 512 512 160 
-      data/patches-512-ol-160-m01-w-hard-negs/val -csv 
-      data/gt-preprocessed/csv/val_gt_boxes_and_hard_negs.csv && cp 
-      data/patches-512-ol-160-m01-w-hard-negs/val/gt.csv 
+    cmd: python oficial_herdnet/tools/patcher.py data/val 512 512 160
+      data/patches-512-ol-160-m01-w-hard-negs/val -csv
+      data/gt-preprocessed/csv/val_gt_boxes_and_hard_negs.csv && cp
+      data/patches-512-ol-160-m01-w-hard-negs/val/gt.csv
       data/patches-512-ol-160-m01-w-hard-negs/val_points_gt.csv
     deps:
     - path: data/gt-preprocessed/csv/val_gt_boxes_and_hard_negs.csv
@@ -828,10 +782,9 @@
       hash: md5
       md5: 530f2eb445d4f14b0a0d8f17741cf970
       size: 509225
-=======
   train-herdnet-v0:
-    cmd: python oficial_herdnet/tools/train.py train.wandb_run="'Herdnet Train 
-      0'" train.training_settings.work_dir=data/models/herdnet_v0/ 
+    cmd: python oficial_herdnet/tools/train.py train.wandb_run="'Herdnet Train
+      0'" train.training_settings.work_dir=data/models/herdnet_v0/
       train.training_settings.epochs=25
     deps:
     - path: data/patches-512-ol-160-m01/train/
@@ -885,7 +838,7 @@
       nfiles: 4
   train-herdnet-v2:
     cmd: python oficial_herdnet/tools/train.py train.wandb_run="'Herdnet Train 2
-      cross ent weights'" 
+      cross ent weights'"
       train.losses.CrossEntropyLoss.kwargs.weight=[0.1,1.2,1.9,1.16,6.37,12.12,1.0]
       train.training_settings.work_dir=data/models/herdnet_v2/
     deps:
@@ -937,5 +890,4 @@
       hash: md5
       md5: 0bf1e281c011436a5d962bc7c780ca88.dir
       size: 724039
-      nfiles: 4
->>>>>>> 39d11d09
+      nfiles: 4