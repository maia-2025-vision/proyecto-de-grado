--- conflicted
+++ resolved
@@ -1,13 +1,8 @@
 schema: '2.0'
 stages:
   patches-512-ol-160-mv01-val:
-<<<<<<< HEAD
-    cmd: python oficial_herdnet/tools/patcher.py data/val 512 512 160 
-      data/patches-512-ol-160-m01/val -csv 
-=======
     cmd: python oficial_herdnet/tools/patcher.py data/val 512 512 160
       data/patches-512-ol-160-m01/val  -csv
->>>>>>> f223d6e0
       data/groundtruth/csv/val_big_size_A_B_E_K_WH_WB-fixed-header.csv && python
       oficial_herdnet/tools/csv_to_points.py -i
       data/patches-512-ol-160-m01/val/gt.csv -o
@@ -68,19 +63,11 @@
       md5: d637312c2d5d6bd6acb1d05ac5560362
       size: 230725
   patches-512-ol-160-mv01-train:
-<<<<<<< HEAD
-    cmd: python oficial_herdnet/tools/patcher.py data/train 512 512 160 
-      data/patches-512-ol-160-m01/train -csv 
-      data/groundtruth/csv/train_big_size_A_B_E_K_WH_WB-fixed-header.csv && 
-      python oficial_herdnet/tools/csv_to_points.py -i 
-      data/patches-512-ol-160-m01/train/gt.csv -o 
-=======
     cmd: python oficial_herdnet/tools/patcher.py data/train 512 512 160
       data/patches-512-ol-160-m01/train  -csv
       data/groundtruth/csv/train_big_size_A_B_E_K_WH_WB-fixed-header.csv &&
       python oficial_herdnet/tools/csv_to_points.py -i
       data/patches-512-ol-160-m01/train/gt.csv -o
->>>>>>> f223d6e0
       data/patches-512-ol-160-m01/train_points_gt.csv
     deps:
     - path: data/groundtruth/csv/train_big_size_A_B_E_K_WH_WB-fixed-header.csv
