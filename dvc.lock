schema: '2.0'
stages:
  patches-512-ol-160-mv01-val:
<<<<<<< HEAD
    cmd: python oficial_herdnet/tools/patcher.py data/val 512 512 160 
      data/patches-512-ol-160-m01/val -csv 
=======
    cmd: python oficial_herdnet/tools/patcher.py data/val 512 512 160
      data/patches-512-ol-160-m01/val -csv
>>>>>>> 69e988ae
      data/groundtruth/csv/val_big_size_A_B_E_K_WH_WB-fixed-header.csv && python
      oficial_herdnet/tools/csv_to_points.py -i
      data/patches-512-ol-160-m01/val/gt.csv -o
      data/patches-512-ol-160-m01/val_points_gt.csv
    deps:
    - path: data/groundtruth/csv/val_big_size_A_B_E_K_WH_WB-fixed-header.csv
      hash: md5
      md5: 15acbab82e8022090098948c43ebff89
      size: 50622
    - path: data/val/
      hash: md5
      md5: 7c59a6075823e53aceb6ed1985746da5.dir
      size: 1041037675
      nfiles: 111
    - path: oficial_herdnet/tools/patcher.py
      hash: md5
      md5: c07f8d75238ff27ea1404b230d36bb88
      size: 4295
    outs:
    - path: data/patches-512-ol-160-m01/val/
      hash: md5
      md5: 66d0c949e34d595a2da73c7a1cd5b190.dir
      size: 42355412
      nfiles: 1167
    - path: data/patches-512-ol-160-m01/val_points_gt.csv
      hash: md5
      md5: 5c329172fbad52ddd362b5e67bccf651
      size: 95080
  patches-512-ol-160-mv01-test:
<<<<<<< HEAD
    cmd: python oficial_herdnet/tools/patcher.py data/test 512 512 160 
      data/patches-512-ol-160-m01/test -csv 
      data/groundtruth/csv/test_big_size_A_B_E_K_WH_WB-fixed-header.csv && 
      python oficial_herdnet/tools/csv_to_points.py -i 
      data/patches-512-ol-160-m01/test/gt.csv -o 
=======
    cmd: python oficial_herdnet/tools/patcher.py data/test 512 512 160
      data/patches-512-ol-160-m01/test -csv
      data/groundtruth/csv/test_big_size_A_B_E_K_WH_WB-fixed-header.csv &&
      python oficial_herdnet/tools/csv_to_points.py -i
      data/patches-512-ol-160-m01/test/gt.csv -o
>>>>>>> 69e988ae
      data/patches-512-ol-160-m01/test_points_gt.csv
    deps:
    - path: data/groundtruth/csv/test_big_size_A_B_E_K_WH_WB-fixed-header.csv
      hash: md5
      md5: 30731a9a455b58e36394dd89e24849dc
      size: 120385
    - path: data/test/
      hash: md5
      md5: 543905ee38c7af30e4a5ccc4b1670752.dir
      size: 2117638463
      nfiles: 258
    - path: oficial_herdnet/tools/patcher.py
      hash: md5
      md5: c07f8d75238ff27ea1404b230d36bb88
      size: 4295
    outs:
    - path: data/patches-512-ol-160-m01/test/
      hash: md5
      md5: 71eb378f9db92d36b358703d400013cd.dir
      size: 75831301
      nfiles: 2559
    - path: data/patches-512-ol-160-m01/test_points_gt.csv
      hash: md5
      md5: d637312c2d5d6bd6acb1d05ac5560362
      size: 230725
  patches-512-ol-160-mv01-train:
<<<<<<< HEAD
    cmd: python oficial_herdnet/tools/patcher.py data/train 512 512 160 
      data/patches-512-ol-160-m01/train -csv 
      data/groundtruth/csv/train_big_size_A_B_E_K_WH_WB-fixed-header.csv && 
      python oficial_herdnet/tools/csv_to_points.py -i 
      data/patches-512-ol-160-m01/train/gt.csv -o 
=======
    cmd: python oficial_herdnet/tools/patcher.py data/train 512 512 160
      data/patches-512-ol-160-m01/train -csv
      data/groundtruth/csv/train_big_size_A_B_E_K_WH_WB-fixed-header.csv &&
      python oficial_herdnet/tools/csv_to_points.py -i
      data/patches-512-ol-160-m01/train/gt.csv -o
>>>>>>> 69e988ae
      data/patches-512-ol-160-m01/train_points_gt.csv
    deps:
    - path: data/groundtruth/csv/train_big_size_A_B_E_K_WH_WB-fixed-header.csv
      hash: md5
      md5: 4df85b8755658f264f15ab15aa3b7ef3
      size: 362524
    - path: data/train/
      hash: md5
      md5: cdd58c7737f0c1e8b7a4db5f99619b86.dir
      size: 8163547559
      nfiles: 928
    - path: oficial_herdnet/tools/patcher.py
      hash: md5
      md5: c07f8d75238ff27ea1404b230d36bb88
      size: 4295
    outs:
    - path: data/patches-512-ol-160-m01/train/
      hash: md5
      md5: 8a7be22b432edc7050cc3cd719c278d3.dir
      size: 300527679
      nfiles: 8582
    - path: data/patches-512-ol-160-m01/train_points_gt.csv
      hash: md5
      md5: 4f162229d5e0c3bb1b92e44132e5e4a0
      size: 707567
  train-herdnet-v1:
<<<<<<< HEAD
    cmd: python oficial_herdnet/tools/train.py 
    cmd: python oficial_herdnet/tools/train.py 
=======
    cmd: python oficial_herdnet/tools/train.py
>>>>>>> 69e988ae
      train.training_settings.work_dir=data/models/herdnet_v1/
    deps:
    - path: data/patches-512-ol-160-m01/train/
      hash: md5
      md5: 8a7be22b432edc7050cc3cd719c278d3.dir
      size: 300527679
      nfiles: 8582
    - path: data/patches-512-ol-160-m01/train_points_gt.csv
      hash: md5
      md5: 4f162229d5e0c3bb1b92e44132e5e4a0
      size: 707567
    - path: data/patches-512-ol-160-m01/val/
      hash: md5
      md5: 66d0c949e34d595a2da73c7a1cd5b190.dir
      size: 42355412
      nfiles: 1167
    - path: data/patches-512-ol-160-m01/val_points_gt.csv
      hash: md5
      md5: 5c329172fbad52ddd362b5e67bccf651
      size: 95080
    outs:
    - path: data/models/herdnet_v1/
      hash: md5
      md5: 195d49aeec348661a05c4ff189f411dc.dir
      size: 442486504
      nfiles: 4
  fix-headers-train-csv:
    cmd: "sed '1s/Image,x1,y1,x2,y2,Label/images,x_min,y_min,x_max,y_max,labels/'
      data/groundtruth/csv/train_big_size_A_B_E_K_WH_WB.csv > data/gt-preprocessed/csv/train_big_size_A_B_E_K_WH_WB-fixed-header.csv\n"
    deps:
    - path: data/groundtruth/csv/train_big_size_A_B_E_K_WH_WB.csv
      hash: md5
      md5: b9a83adcb4338121b4a29bb538223069
      size: 362510
    outs:
<<<<<<< HEAD
    - path: 
    - path: 
=======
    - path:
>>>>>>> 69e988ae
        data/gt-preprocessed/csv/train_big_size_A_B_E_K_WH_WB-fixed-header.csv
      hash: md5
      md5: 4df85b8755658f264f15ab15aa3b7ef3
      size: 362524
  fix-headers-val-csv:
    cmd: "sed '1s/Image,x1,y1,x2,y2,Label/images,x_min,y_min,x_max,y_max,labels/'
      data/groundtruth/csv/val_big_size_A_B_E_K_WH_WB.csv > data/gt-preprocessed/csv/val_big_size_A_B_E_K_WH_WB-fixed-header.csv\n"
    deps:
    - path: data/groundtruth/csv/val_big_size_A_B_E_K_WH_WB.csv
      hash: md5
      md5: 670bc1087d9255d49156e84fa95ef4d7
      size: 50608
    outs:
    - path: data/gt-preprocessed/csv/val_big_size_A_B_E_K_WH_WB-fixed-header.csv
      hash: md5
      md5: 15acbab82e8022090098948c43ebff89
      size: 50622
  fix-headers-test-csv:
    cmd: "sed '1s/Image,x1,y1,x2,y2,Label/images,x_min,y_min,x_max,y_max,labels/'
      data/groundtruth/csv/test_big_size_A_B_E_K_WH_WB.csv > data/gt-preprocessed/csv/test_big_size_A_B_E_K_WH_WB-fixed-header.csv\n"
    deps:
    - path: data/groundtruth/csv/test_big_size_A_B_E_K_WH_WB.csv
      hash: md5
      md5: f9f826c539574dbd80c8a8e70ff9e2cf
      size: 120371
    outs:
<<<<<<< HEAD
    - path: 
    - path: 
=======
    - path:
>>>>>>> 69e988ae
        data/gt-preprocessed/csv/test_big_size_A_B_E_K_WH_WB-fixed-header.csv
      hash: md5
      md5: 30731a9a455b58e36394dd89e24849dc
      size: 120385
  patches-512-ol-160-mv0.3-val:
    cmd: "python ../HerdNet/tools/patcher.py    -csv data/groundtruth/csv/val_big_size_A_B_E_K_WH_WB-fixed-header.csv\
      \  -min 0.3       data/val/  512 512 160  data/patches-512-ol-160-m0.3/val\n"
    deps:
    - path: ../HerdNet/tools/patcher.py
      hash: md5
      md5: 2a07254dd36f2589e746b047d9ed640d
      size: 3802
    - path: data/groundtruth/csv/val_big_size_A_B_E_K_WH_WB-fixed-header.csv
      hash: md5
      md5: 15acbab82e8022090098948c43ebff89
      size: 50622
    - path: data/val/
      hash: md5
      md5: 7c59a6075823e53aceb6ed1985746da5.dir
      size: 1041037675
      nfiles: 111
    outs:
    - path: data/patches-512-ol-160-m0.3/val
      hash: md5
      md5: f2004882a9587bdc5af0fc4a4b1ab98d.dir
      size: 40527016
      nfiles: 1114
  patches-512-ol-160-mv0.3-test:
    cmd: "python ../HerdNet/tools/patcher.py    -csv data/groundtruth/csv/test_big_size_A_B_E_K_WH_WB-fixed-header.csv\
      \  -min 0.3 data/test/  512 512 160  data/patches-512-ol-160-m0.3/test\n"
    deps:
    - path: ../HerdNet/tools/patcher.py
      hash: md5
      md5: 2a07254dd36f2589e746b047d9ed640d
      size: 3802
    - path: data/groundtruth/csv/test_big_size_A_B_E_K_WH_WB-fixed-header.csv
      hash: md5
      md5: 30731a9a455b58e36394dd89e24849dc
      size: 120385
    - path: data/test/
      hash: md5
      md5: 543905ee38c7af30e4a5ccc4b1670752.dir
      size: 2117638463
      nfiles: 258
    outs:
    - path: data/patches-512-ol-160-m0.3/test/
      hash: md5
      md5: 5b82623f43769c275ad2d246baa5ecb3.dir
      size: 72509931
      nfiles: 2445
  patches-512-ol-160-mv0.3-train:
    cmd: "python ../HerdNet/tools/patcher.py    -csv data/groundtruth/csv/train_big_size_A_B_E_K_WH_WB-fixed-header.csv\
      \  -min 0.3 data/train/  512 512 160  data/patches-512-ol-160-m0.3/train\n"
    deps:
    - path: ../HerdNet/tools/patcher.py
      hash: md5
      md5: 2a07254dd36f2589e746b047d9ed640d
      size: 3802
    - path: data/groundtruth/csv/train_big_size_A_B_E_K_WH_WB-fixed-header.csv
      hash: md5
      md5: 4df85b8755658f264f15ab15aa3b7ef3
      size: 362524
    - path: data/train/
      hash: md5
      md5: cdd58c7737f0c1e8b7a4db5f99619b86.dir
      size: 8163547559
      nfiles: 928
    outs:
    - path: data/patches-512-ol-160-m0.3/train
      hash: md5
      md5: 264c4092e03de15c3c67bc19e0793d4a.dir
      size: 285273691
      nfiles: 8142
  patches-512-ol-160-mv0.3-train-tiny:
    cmd: "mkdir -p data/patches-512-ol-160-m0.3/train-tiny && head -n 200 data/patches-512-ol-160-m0.3/train/gt.csv\
      \  > data/patches-512-ol-160-m0.3/train-tiny/gt-head-200.csv\n"
    deps:
    - path: data/patches-512-ol-160-m0.3/train/gt.csv
      hash: md5
      md5: ab0941404acb2006ee1e210438de8c4c
      size: 1212027
    outs:
    - path: data/patches-512-ol-160-m0.3/train-tiny/gt-head-200.csv
      hash: md5
      md5: f6be0c3a0883902dd377c80886f25be4
      size: 21984
  patches-512-ol-160-mv0.3-valid-tiny:
    cmd: "mkdir -p data/patches-512-ol-160-m0.3/val-tiny &&  head -n 25 data/patches-512-ol-160-m0.3/val/gt.csv\
      \  > data/patches-512-ol-160-m0.3/val-tiny/gt-head-25.csv\n"
    deps:
    - path: data/patches-512-ol-160-m0.3/val/gt.csv
      hash: md5
      md5: 1cc3e635f39f7c4e96d03896e1c8a34e
      size: 163824
    outs:
    - path: data/patches-512-ol-160-m0.3/val-tiny/gt-head-25.csv
      hash: md5
      md5: f4866b730e65a2f4791cc7deafd8f063
      size: 2708
  train-faster-rcnn-resnet-50-hn-trainer-tiny:
    cmd: "python oficial_herdnet/tools/train.py  --config-path $PWD/configs/ train=faster_rcnn_herdnet_trainer
      train.training_settings.work_dir=data/models/faster-rcnn-tiny train.training_settings.epochs=3
      train.datasets.train.csv_file=data/patches-512-ol-160-m0.3/train-tiny/gt-head-200.csv
      train.datasets.validate.csv_file=data/patches-512-ol-160-m0.3/val-tiny/gt-head-25.csv
      train.training_settings.print_freq=10\n"
    deps:
    - path: data/patches-512-ol-160-m0.3/train-tiny/gt-head-200.csv
      hash: md5
      md5: f6be0c3a0883902dd377c80886f25be4
      size: 21984
    - path: data/patches-512-ol-160-m0.3/val-tiny/gt-head-25.csv
      hash: md5
      md5: f4866b730e65a2f4791cc7deafd8f063
      size: 2708
    - path: oficial_herdnet/tools/train.py
      hash: md5
      md5: e2bfa812a8a05e5ac2f44125f26d90ec
      size: 13040
    outs:
    - path: data/models/faster-rcnn-tiny
      hash: md5
      md5: 35cc74c89fc3e1b9a4f3c9c718a2b1e3.dir
      size: 992863812
      nfiles: 4
  add-info-to-tmp-model:
    cmd: "python tools/add_info_to_model.py --config-path $PWD/configs/ train=faster_rcnn_herdnet_trainer\
      \         add_info.best_model_pth_path=data/models/tmp/faster-rcnn/best_model-by-epoch-70.pth\n"

  train-faster-rcnn-hn-trainer:
    cmd: "python oficial_herdnet/tools/train.py  --config-path $PWD/configs/ train=faster_rcnn_herdnet_trainer\
      \  train.training_settings.work_dir=data/models/faster-rcnn/resnet50-100-epochs-tbl4
      train.training_settings.epochs=100\n"
    deps:
    - path: configs/train/faster_rcnn_herdnet_trainer.yaml
      hash: md5
      md5: ff9f05a188d5325a613d5ee5769db05d
      size: 2265
    - path: data/patches-512-ol-160-m0.3/train/gt.csv
      hash: md5
      md5: ab0941404acb2006ee1e210438de8c4c
      size: 1212027
    - path: oficial_herdnet/tools/train.py
      hash: md5
      md5: e2bfa812a8a05e5ac2f44125f26d90ec
      size: 13040
    - path: data/test/
      hash: md5
      md5: 543905ee38c7af30e4a5ccc4b1670752.dir
      size: 2117638463
      nfiles: 258
    outs:
    - path: data/models/faster-rcnn/resnet50-100-epochs-tbl4
      hash: md5
      md5: d81b61b11fb66679e17cbea3d2b3325e.dir
      size: 1490431295
      nfiles: 5

  test-faster-rcnn-resnet50-patches:
    cmd: "python oficial_herdnet/tools/test.py  --config-path $PWD/configs/ test=faster_rcnn
      test.device_name=\"cuda\" test.wandb_mode=\"online\" test.wandb_run=test-frcnn-resnet50
      test.model.pth_file=data/models/faster-rcnn/resnet50-100-epochs-tbl4/best_model.pth
      test.model.kwargs.architecture=resnet50 test.stitcher=null test.dataset.csv_file=data/patches-512-ol-160-m0.3/test/gt.csv
      test.dataset.root_dir=data/patches-512-ol-160-m0.3/test/ test.results_dir=data/test_results/frcnn-resnet50\n"
    deps:
    - path: ./configs/test/faster_rcnn.yaml
      hash: md5
      md5: 2f8a1595e15f79ee52a6e081e33715bb
      size: 1231
    - path: data/models/faster-rcnn/resnet50-100-epochs-tbl4
      hash: md5
      md5: d81b61b11fb66679e17cbea3d2b3325e.dir
      size: 1490431295
      nfiles: 5
    - path: data/patches-512-ol-160-m0.3/test/
      hash: md5
      md5: 5b82623f43769c275ad2d246baa5ecb3.dir
      size: 72509931
      nfiles: 2445
    outs:
    - path: data/test_results/frcnn-resnet50
      hash: md5
      md5: f5c639b6ebd529040e88d2c26270cd3d.dir
      size: 1516718
      nfiles: 4

  test-faster-rcnn-resnet50-full:
    cmd: "python oficial_herdnet/tools/test.py  --config-path $PWD/configs/ test=faster_rcnn
      test.device_name=\"cuda\" test.wandb_mode=\"online\" test.dataset.batch_size=1
      test.wandb_run=test-frcnn-resnet50 test.model.pth_file=data/models/faster-rcnn/resnet50-100-epochs-tbl4/best_model.pth
      test.model.kwargs.architecture=resnet50 test.dataset.csv_file=data/gt-preprocessed/csv/test_big_size_A_B_E_K_WH_WB-fixed-header.csv
      test.dataset.root_dir=data/test/ test.results_dir=data/test_results/frcnn-resnet50-full-imgs\n"
    deps:
    - path: ./configs/test/faster_rcnn.yaml
      hash: md5
      md5: 2f8a1595e15f79ee52a6e081e33715bb
      size: 1231

    - path: data/models/faster-rcnn/resnet50-100-epochs-tbl4
      hash: md5
      md5: d81b61b11fb66679e17cbea3d2b3325e.dir
      size: 1490431295
      nfiles: 5
    outs:
    - path: data/test_results/frcnn-resnet50-full-imgs
      hash: md5
      md5: 67ba715b47bc3e01aad498392943b781.dir
      size: 1245499

  train-faster-rcnn-resnet-101:
    cmd: "python oficial_herdnet/tools/train.py  --config-path $PWD/configs/ train=faster_rcnn_herdnet_trainer
      train.wandb_mode=offline train.wandb_run=faster-rcnn-resnet-101 train.model.kwargs.architecture=resnet101
      train.training_settings.work_dir=data/models/faster-rcnn/resnet101-100-epochs-tbl4
      train.training_settings.epochs=100\n"
    deps:
    - path: configs/train/faster_rcnn_herdnet_trainer.yaml
      hash: md5
      md5: f3a7bc4136e6d2802009465b60fbe938
      size: 2299
    - path: data/patches-512-ol-160-m0.3/train/gt.csv
      hash: md5
      md5: ab0941404acb2006ee1e210438de8c4c
      size: 1212027
    - path: oficial_herdnet/tools/train.py
      hash: md5
      md5: 7078b8ab8748ae763c7967344fd9a9f2
      size: 14206
    outs:
    - path: data/models/faster-rcnn/resnet101-100-epochs-tbl4
      hash: md5
      md5: 320af9eda3b9c8e7e0914cfbc3ce817a.dir
      size: 1449564593

  test-faster-rcnn-resnet101-full:
    cmd: "python oficial_herdnet/tools/test.py  --config-path $PWD/configs/ test=faster_rcnn
      test.device_name=\"cuda\" test.wandb_mode=\"online\" test.dataset.batch_size=1
      test.wandb_run=test-frcnn-resnet101 test.model.pth_file=data/models/faster-rcnn/resnet101-100-epochs-tbl4/best_model.pth
      test.model.kwargs.architecture=resnet101 test.dataset.csv_file=data/gt-preprocessed/csv/test_big_size_A_B_E_K_WH_WB-fixed-header.csv
      test.dataset.root_dir=data/test/ test.results_dir=data/test_results/frcnn-resnet101-full-imgs\n"
    deps:
    - path: ./configs/test/faster_rcnn.yaml
      hash: md5
      md5: 2f8a1595e15f79ee52a6e081e33715bb
      size: 1231
    - path: data/models/faster-rcnn/resnet101-100-epochs-tbl4
      hash: md5
      md5: 320af9eda3b9c8e7e0914cfbc3ce817a.dir
      size: 1449564593
      nfiles: 4
    - path: data/test/
      hash: md5
      md5: 543905ee38c7af30e4a5ccc4b1670752.dir
      size: 2117638463
      nfiles: 258
    outs:
    - path: data/test_results/frcnn-resnet101-full-imgs
      hash: md5
      md5: ea48f6a005445c58f46ff4b0ab5e1bcb.dir
      size: 1120993
      nfiles: 4

  desc-faster-rcnn-resnet50:
    cmd: "python tools/describe_model.py --config-path=$PWD/configs  test=faster_rcnn
      test.device_name=\"cpu\" test.model.kwargs.architecture=resnet50 test.model.kwargs.trainable_backbone_layers=4
      test.model.pth_file=data/models/faster-rcnn/resnet50-100-epochs-tbl4/best_model.pth
      +test.group_depth=2 +test.results_file=data/model_descs/parameters-frcnn-resnet-50.csv\n"
    deps:
    - path: ./configs/test/faster_rcnn.yaml
      hash: md5
      md5: 200dc9587b7fc6c99328563464cebef5
      size: 1203
    - path: data/models/faster-rcnn/resnet50-100-epochs-tbl4
      hash: md5
      md5: d81b61b11fb66679e17cbea3d2b3325e.dir
      size: 1490431295
      nfiles: 5
    - path: tools/describe_model.py
      hash: md5
      md5: a77d72cf42f37765396a1590a123ca2f
      size: 1924
    outs:
    - path: data/model_descs/parameters-frcnn-resnet-50.csv
      hash: md5
      md5: d4804f6913553b04731e25ba51b3fd48
      size: 145

  desc-herdnet-v1:
    cmd: "python tools/describe_model.py --config-path=$PWD/configs  test=herdnet
      test.device_name=\"cpu\" test.model.pth_file=data/models/herdnet_v1/best_model.pth
      +test.group_depth=2 +test.results_file=data/model_descs/parameters-herdnet-v1.csv\n"
    deps:
    - path: data/models/herdnet_v1/best_model.pth
      hash: md5
      md5: 42e16db884bb86fed58d7b5e7dd60e01
      size: 219993031
    - path: oficial_herdnet/configs/test/herdnet.yaml
      hash: md5
      md5: e6865b870a7ed44d90ac202a8a937a94
      size: 868
    - path: tools/describe_model.py
      hash: md5
      md5: a77d72cf42f37765396a1590a123ca2f
      size: 1924
    outs:
    - path: data/model_descs/parameters-herdnet-v1.csv
      hash: md5
      md5: b500d8213f3144d096d7282eacd461b3
      size: 177

  test-herdnet-v1:
    cmd: "python oficial_herdnet/tools/test.py --config-path ../configs/ --config-name=\"\
      config\" test.wandb_run='Test-2-herdnet_v1-100-epochs' test.wandb_mode=online
      test.model.pth_file=data/models/herdnet_v1/best_model.pth test.dataset.csv_file=data/patches-512-ol-160-m01/test_points_gt.csv
      test.dataset.root_dir=data/patches-512-ol-160-m01/test/ test.stitcher=null test.results_dir=data/test_results/herdnet_v1/\n"
    deps:
    - path: data/patches-512-ol-160-m01/test/
      hash: md5
      md5: 71eb378f9db92d36b358703d400013cd.dir
      size: 75831301
      nfiles: 2559
    - path: data/patches-512-ol-160-m01/test_points_gt.csv
      hash: md5
      md5: d637312c2d5d6bd6acb1d05ac5560362
      size: 230725
    - path: oficial_herdnet/configs/test/herdnet.yaml
      hash: md5
      md5: d821ab5e2e0e26a6f9a6bb801b48ad61
      size: 1241
    outs:
    - path: data/test_results/herdnet_v1/
      hash: md5
      md5: 79df0937818f2d2b84b71b9bef521db7.dir
      size: 709421
      nfiles: 4
  test-full-to-points:
<<<<<<< HEAD
    cmd: python oficial_herdnet/tools/csv_to_points.py -i 
      data/gt-preprocessed/csv/test_big_size_A_B_E_K_WH_WB-fixed-header.csv -o 
    cmd: python oficial_herdnet/tools/csv_to_points.py -i 
      data/gt-preprocessed/csv/test_big_size_A_B_E_K_WH_WB-fixed-header.csv -o 
      data/gt-preprocessed/csv/test_big_size_A_B_E_K_WH_WB-points.csv
    deps:
    - path: 
    - path: 
=======
    cmd: python oficial_herdnet/tools/csv_to_points.py -i
      data/gt-preprocessed/csv/test_big_size_A_B_E_K_WH_WB-fixed-header.csv -o
      data/gt-preprocessed/csv/test_big_size_A_B_E_K_WH_WB-points.csv
    deps:
    - path:
>>>>>>> 69e988ae
        data/gt-preprocessed/csv/test_big_size_A_B_E_K_WH_WB-fixed-header.csv
      hash: md5
      md5: 30731a9a455b58e36394dd89e24849dc
      size: 120385
    - path: oficial_herdnet/tools/csv_to_points.py
      hash: md5
      md5: 7cd233b7f117b68478aff02815763a63
      size: 1463
    outs:
    - path: data/gt-preprocessed/csv/test_big_size_A_B_E_K_WH_WB-points.csv
      hash: md5
      md5: 668fd89290f3f60f4d87c9f5fc106203
      size: 96169

  desc-faster-rcnn-resnet101:
    cmd: "python tools/describe_model.py --config-path=$PWD/configs test=faster_rcnn
      test.device_name=\"cpu\" test.model.kwargs.architecture=resnet101 test.model.kwargs.trainable_backbone_layers=4
      test.model.pth_file=data/models/faster-rcnn/resnet101-100-epochs-tbl4/best_model.pth
      +test.group_depth=2 +test.results_file=data/model_descs/parameters-frcnn-resnet-101.csv\n"
    deps:
    - path: ./configs/test/faster_rcnn.yaml
      hash: md5
      md5: 200dc9587b7fc6c99328563464cebef5
      size: 1203
    - path: data/models/faster-rcnn/resnet101-100-epochs-tbl4
      hash: md5
      md5: 320af9eda3b9c8e7e0914cfbc3ce817a.dir
      size: 1449564593
      nfiles: 4
    - path: tools/describe_model.py
      hash: md5
      md5: b46f0331b7ac4d1ea4d455e9bfe3027c
      size: 2001
    outs:
    - path: data/model_descs/parameters-frcnn-resnet-101.csv
      hash: md5
      md5: 41c0a7e0c0186f378264892bc0a81ac2
      size: 145
  test-herdnet-v1-fullimgs:
    cmd: "python oficial_herdnet/tools/test.py --config-path $PWD/oficial_herdnet/configs/
      test=herdnet test.wandb_run='test-herdnet_v1-full-imgs' test.wandb_mode=offline
      test.model.pth_file=data/models/herdnet_v1/best_model.pth test.dataset.csv_file=data/gt-preprocessed/csv/test_big_size_A_B_E_K_WH_WB-points.csv
      test.dataset.root_dir=data/test/ test.results_dir=data/test_results/herdnet_v1_fullimgs/\n"
    deps:
    - path: data/gt-preprocessed/csv/test_big_size_A_B_E_K_WH_WB-points.csv
      hash: md5
      md5: 668fd89290f3f60f4d87c9f5fc106203
      size: 96169
    - path: data/test/
      hash: md5
      md5: 543905ee38c7af30e4a5ccc4b1670752.dir
      size: 2117638463
      nfiles: 258
    - path: oficial_herdnet/configs/test/herdnet.yaml
      hash: md5
      md5: 82b371d39b1b3997cd54449b51452ab8
      size: 1186
    outs:
    - path: data/test_results/herdnet_v1_fullimgs/
      hash: md5
      md5: 88abf9c1fb52b06777f161f510ccbd20.dir
      size: 1131341
      nfiles: 4
  test-faster-rcnn-resnet50:
    cmd: "python oficial_herdnet/tools/test.py  --config-path $PWD/configs/ test=faster_rcnn
      test.device_name=\"cuda\" test.wandb_mode=\"online\" test.wandb_run=test-frcnn-resnet50
      test.model.pth_file=data/models/faster-rcnn/resnet50-100-epochs-tbl4/best_model.pth
      test.model.kwargs.architecture=resnet50 test.stitcher=null test.dataset.csv_file=data/patches-512-ol-160-m0.3/test/gt.csv
      test.dataset.root_dir=data/patches-512-ol-160-m0.3/test/ test.results_dir=data/test_results/frcnn-resnet50\n"
    deps:
    - path: ./configs/test/faster_rcnn.yaml
      hash: md5
      md5: 200dc9587b7fc6c99328563464cebef5
      size: 1203
    - path: data/models/faster-rcnn/resnet50-100-epochs-tbl4
      hash: md5
      md5: d81b61b11fb66679e17cbea3d2b3325e.dir
      size: 1490431295
      nfiles: 5
    - path: data/patches-512-ol-160-m0.3/test/
      hash: md5
      md5: 5b82623f43769c275ad2d246baa5ecb3.dir
      size: 72509931
      nfiles: 2445
    outs:
    - path: data/test_results/frcnn-resnet50
      hash: md5
      md5: f5c639b6ebd529040e88d2c26270cd3d.dir
      size: 1516718
      nfiles: 4
  train-faster-rcnn-hn-trainer-tiny:
    cmd: "python oficial_herdnet/tools/train.py  --config-path $PWD/configs/ train=faster_rcnn_herdnet_trainer
      train.training_settings.work_dir=data/models/faster-rcnn-tiny train.training_settings.epochs=3
      train.datasets.train.csv_file=data/patches-512-ol-160-m0.3/train-tiny/gt-head-200.csv
      train.datasets.validate.csv_file=data/patches-512-ol-160-m0.3/val-tiny/gt-head-25.csv
      train.training_settings.print_freq=10\n"
    deps:
    - path: data/patches-512-ol-160-m0.3/train-tiny/gt-head-200.csv
      hash: md5
      md5: f6be0c3a0883902dd377c80886f25be4
      size: 21984
    - path: data/patches-512-ol-160-m0.3/val-tiny/gt-head-25.csv
      hash: md5
      md5: f4866b730e65a2f4791cc7deafd8f063
      size: 2708
    - path: oficial_herdnet/tools/train.py
      hash: md5
      md5: c3cb9bcffe9e3eda4d40b1dc593b7076
      size: 14266
    outs:
    - path: data/models/faster-rcnn-tiny
      hash: md5
      md5: dda99b75b856061283bb13624f37de82.dir
      size: 992863813
      nfiles: 4
  patches-512-ol-160-mv01-fpwa-0.1-train:
<<<<<<< HEAD
    cmd: python animaloc_improved/tools/patcher_v2.py data/train 512 512 160 
      data/patches-512-ol-160-m01-fpwa-0.1/train -csv 
      data/groundtruth/csv/train_big_size_A_B_E_K_WH_WB-fixed-header.csv -fpwa 
    cmd: python animaloc_improved/tools/patcher_v2.py data/train 512 512 160 
      data/patches-512-ol-160-m01-fpwa-0.1/train -csv 
      data/groundtruth/csv/train_big_size_A_B_E_K_WH_WB-fixed-header.csv -fpwa 
=======
    cmd: python animaloc_improved/tools/patcher_v2.py data/train 512 512 160
      data/patches-512-ol-160-m01-fpwa-0.1/train -csv
      data/groundtruth/csv/train_big_size_A_B_E_K_WH_WB-fixed-header.csv -fpwa
>>>>>>> 69e988ae
      0.1
    deps:
    - path: animaloc_improved/tools/patcher_v2.py
      hash: md5
      md5: 4db9b8df5ad73ddfcd353f9b06374133
      size: 7823
    - path: data/groundtruth/csv/train_big_size_A_B_E_K_WH_WB-fixed-header.csv
      hash: md5
      md5: 4df85b8755658f264f15ab15aa3b7ef3
      size: 362524
    - path: data/train/
      hash: md5
      md5: cdd58c7737f0c1e8b7a4db5f99619b86.dir
      size: 8163547559
      nfiles: 928
    outs:
    - path: data/patches-512-ol-160-m01-fpwa-0.1/train
      hash: md5
      md5: 01a59e05aa7b2ad379d88efc4e732b85.dir
      size: 839797633
      nfiles: 24498

  patches-512-ol-160-mv01-with-hard-negs-train:
    cmd: python oficial_herdnet/tools/patcher.py data/train 512 512 160
      data/patches-512-ol-160-m01-w-hard-negs/train -csv
      data/gt-preprocessed/csv/train_gt_boxes_and_hard_negs.csv && cp
      data/patches-512-ol-160-m01-w-hard-negs/train/gt.csv
      data/patches-512-ol-160-m01-w-hard-negs/train_points_gt.csv
    deps:
    - path: data/gt-preprocessed/csv/train_gt_boxes_and_hard_negs.csv
      hash: md5
      md5: 0bb3e5753c350f9784666e5ba7d4b73a
      size: 1061454
    - path: data/train/
      hash: md5
      md5: cdd58c7737f0c1e8b7a4db5f99619b86.dir
      size: 8163547559
      nfiles: 928
    - path: oficial_herdnet/tools/patcher.py
      hash: md5
      md5: 4a3159116e040841bee2bb0bcc740f39
      size: 4172
    outs:
    - path: data/patches-512-ol-160-m01-w-hard-negs/train/
      hash: md5
      md5: aefbe2de2c2f77b4f5c62fd5f528a968.dir
      size: 599160482
      nfiles: 17153
    - path: data/patches-512-ol-160-m01-w-hard-negs/train_points_gt.csv
      hash: md5
      md5: ae801f4e45df4492aea72313839b899d
      size: 3077570
  patches-512-ol-160-mv01-with-hard-negs-val:
    cmd: python oficial_herdnet/tools/patcher.py data/val 512 512 160
      data/patches-512-ol-160-m01-w-hard-negs/val -csv
      data/gt-preprocessed/csv/val_gt_boxes_and_hard_negs.csv && cp
      data/patches-512-ol-160-m01-w-hard-negs/val/gt.csv
      data/patches-512-ol-160-m01-w-hard-negs/val_points_gt.csv
    deps:
    - path: data/gt-preprocessed/csv/val_gt_boxes_and_hard_negs.csv
      hash: md5
      md5: b313cf7f7b219a533edc0b07a121501f
      size: 161926
    - path: data/val/
      hash: md5
      md5: 7c59a6075823e53aceb6ed1985746da5.dir
      size: 1041037675
      nfiles: 111
    - path: oficial_herdnet/tools/patcher.py
      hash: md5
      md5: 4a3159116e040841bee2bb0bcc740f39
      size: 4172
    outs:
    - path: data/patches-512-ol-160-m01-w-hard-negs/val/
      hash: md5
      md5: 62a02a643e21232b07065a5902f61afb.dir
      size: 86630945
      nfiles: 2371
    - path: data/patches-512-ol-160-m01-w-hard-negs/val_points_gt.csv
      hash: md5
      md5: 221faa5f44993ad5257a14506121411f
      size: 466701
  faster-rcnn-resnet50-full-to-excel:
    cmd: "python animaloc_improved/tools/results_to_excel.py data/test_results/frcnn-resnet50-full-imgs
      -o data/test_results/frcnn-resnet50-full-imgs-xlsx\n"
    deps:
    - path: data/test_results/frcnn-resnet50-full-imgs
      hash: md5
      md5: 67ba715b47bc3e01aad498392943b781.dir
      size: 1245499
      nfiles: 4
    outs:
    - path: data/test_results/frcnn-resnet50-full-imgs-xlsx
      hash: md5
      md5: 028e7c80e5050dfe17a6b6c11a85965d.dir
      size: 5387
      nfiles: 1
  faster-rcnn-resnet101-full-to-excel:
    cmd: "python animaloc_improved/tools/results_to_excel.py data/test_results/frcnn-resnet101-full-imgs
      -o data/test_results/frcnn-resnet101-full-imgs-xlsx\n"
    deps:
    - path: data/test_results/frcnn-resnet101-full-imgs
      hash: md5
      md5: ea48f6a005445c58f46ff4b0ab5e1bcb.dir
      size: 1120993
      nfiles: 4
    outs:
    - path: data/test_results/frcnn-resnet101-full-imgs-xlsx
      hash: md5
      md5: 90b037710a90320a429d78c32f99ef55.dir
      size: 5391
      nfiles: 1
  train-herdnet-v0:
<<<<<<< HEAD
    cmd: python oficial_herdnet/tools/train.py train.wandb_run="'Herdnet Train 
      0'" train.training_settings.work_dir=data/models/herdnet_v0/ 
=======
    cmd: python oficial_herdnet/tools/train.py train.wandb_run="'Herdnet Train
      0'" train.training_settings.work_dir=data/models/herdnet_v0/
>>>>>>> 69e988ae
      train.training_settings.epochs=25
    deps:
    - path: data/patches-512-ol-160-m01/train/
      hash: md5
      md5: 8a7be22b432edc7050cc3cd719c278d3.dir
      size: 300527679
      nfiles: 8582
    - path: data/patches-512-ol-160-m01/train_points_gt.csv
      hash: md5
      md5: 4f162229d5e0c3bb1b92e44132e5e4a0
      size: 707567
    - path: data/patches-512-ol-160-m01/val/
      hash: md5
      md5: 66d0c949e34d595a2da73c7a1cd5b190.dir
      size: 42355412
      nfiles: 1167
    - path: data/patches-512-ol-160-m01/val_points_gt.csv
      hash: md5
      md5: 5c329172fbad52ddd362b5e67bccf651
      size: 95080
    outs:
    - path: data/models/herdnet_v0/
      hash: md5
      md5: 3f52388ea1778cb2f65912cc2490fde2.dir
      size: 440615285
      nfiles: 4
  test-herdnet-v0:
    cmd: "python oficial_herdnet/tools/test.py --config-path ../configs/ --config-name=\"\
      config\" test.wandb_run=\"'Test herdnet v0'\" test.wandb_mode=online test.model.pth_file=data/models/herdnet_v0/best_model.pth
      test.dataset.csv_file=data/patches-512-ol-160-m01/test_points_gt.csv test.dataset.root_dir=data/patches-512-ol-160-m01/test/
      test.stitcher=null test.results_dir=data/test_results/herdnet_v0/\n"
    deps:
    - path: data/patches-512-ol-160-m01/test/
      hash: md5
      md5: 71eb378f9db92d36b358703d400013cd.dir
      size: 75831301
      nfiles: 2559
    - path: data/patches-512-ol-160-m01/test_points_gt.csv
      hash: md5
      md5: d637312c2d5d6bd6acb1d05ac5560362
      size: 230725
    - path: oficial_herdnet/configs/test/herdnet.yaml
      hash: md5
      md5: d821ab5e2e0e26a6f9a6bb801b48ad61
      size: 1241
    outs:
    - path: data/test_results/herdnet_v0/
      hash: md5
      md5: 65eff8170605ab54c47cac3027911f1e.dir
      size: 827356
      nfiles: 4
  train-herdnet-v2:
    cmd: python oficial_herdnet/tools/train.py train.wandb_run="'Herdnet Train 2
<<<<<<< HEAD
      cross ent weights'" 
=======
      cross ent weights'"
>>>>>>> 69e988ae
      train.losses.CrossEntropyLoss.kwargs.weight=[0.1,1.2,1.9,1.16,6.37,12.12,1.0]
      train.training_settings.work_dir=data/models/herdnet_v2/
    deps:
    - path: data/patches-512-ol-160-m01/train/
      hash: md5
      md5: 8a7be22b432edc7050cc3cd719c278d3.dir
      size: 300527679
      nfiles: 8582
    - path: data/patches-512-ol-160-m01/train_points_gt.csv
      hash: md5
      md5: 4f162229d5e0c3bb1b92e44132e5e4a0
      size: 707567
    - path: data/patches-512-ol-160-m01/val/
      hash: md5
      md5: 66d0c949e34d595a2da73c7a1cd5b190.dir
      size: 42355412
      nfiles: 1167
    - path: data/patches-512-ol-160-m01/val_points_gt.csv
      hash: md5
      md5: 5c329172fbad52ddd362b5e67bccf651
      size: 95080
    outs:
    - path: data/models/herdnet_v2/
      hash: md5
      md5: f08ac22966eb70441348b8f95a0f44b2.dir
      size: 440827108
      nfiles: 4
  test-herdnet-v2:
    cmd: "python oficial_herdnet/tools/test.py --config-path ../configs/ --config-name=\"\
      config\" test.wandb_run=\"'Test herdnet v2 cross ent weights'\" test.wandb_mode=online
      test.model.pth_file=data/models/herdnet_v2/best_model.pth test.dataset.csv_file=data/patches-512-ol-160-m01/test_points_gt.csv
      test.dataset.root_dir=data/patches-512-ol-160-m01/test/ test.stitcher=null test.results_dir=data/test_results/herdnet_v2/\n"
    deps:
    - path: data/patches-512-ol-160-m01/test/
      hash: md5
      md5: 71eb378f9db92d36b358703d400013cd.dir
      size: 75831301
      nfiles: 2559
    - path: data/patches-512-ol-160-m01/test_points_gt.csv
      hash: md5
      md5: d637312c2d5d6bd6acb1d05ac5560362
      size: 230725
    - path: oficial_herdnet/configs/test/herdnet.yaml
      hash: md5
      md5: d821ab5e2e0e26a6f9a6bb801b48ad61
      size: 1241
    outs:
    - path: data/test_results/herdnet_v2/
      hash: md5
      md5: 0bf1e281c011436a5d962bc7c780ca88.dir
      size: 724039
<<<<<<< HEAD
      nfiles: 4
=======
      nfiles: 4
  infer-train-herdnet-v2:
    cmd: python animaloc_improved/tools/infer_v2.py data/train/
      data/models/herdnet_v2/best_model.pth -dest
      data/inference/herdnet_v2/train
    deps:
    - path: animaloc_improved/tools/infer_v2.py
      hash: md5
      md5: cd02ca134bc2fe07ba08b2e8219b7af0
      size: 9007
    - path: data/models/herdnet_v2/best_model.pth
      hash: md5
      md5: 15e9b74d76d6be4087015455bde1f255
      size: 219993031
    - path: data/train
      hash: md5
      md5: cdd58c7737f0c1e8b7a4db5f99619b86.dir
      size: 8163547559
      nfiles: 928
    outs:
    - path: data/inference/herdnet_v2/train
      hash: md5
      md5: d592d1729a6beff2d163a0d089212bc3.dir
      size: 1686761
      nfiles: 2
  infer-valid-herdnet-v2:
    cmd: python animaloc_improved/tools/infer_v2.py data/val/
      data/models/herdnet_v2/best_model.pth -dest data/inference/herdnet_v2/val
    deps:
    - path: animaloc_improved/tools/infer_v2.py
      hash: md5
      md5: cd02ca134bc2fe07ba08b2e8219b7af0
      size: 9007
    - path: data/models/herdnet_v2/best_model.pth
      hash: md5
      md5: 15e9b74d76d6be4087015455bde1f255
      size: 219993031
    - path: data/val
      hash: md5
      md5: 7c59a6075823e53aceb6ed1985746da5.dir
      size: 1041037675
      nfiles: 111
    outs:
    - path: data/inference/herdnet_v2/val
      hash: md5
      md5: bb8f1b7a16fdff851e3663bc5653b661.dir
      size: 225486
      nfiles: 2
  mine-hard-negs-herdnet-v2:
    cmd: "python animaloc_improved/tools/mine_hard_negs.py from-pt-dets --gt_boxes
      data/groundtruth/csv/train_big_size_A_B_E_K_WH_WB-fixed-header.csv --pt_dets\
      \  data/inference/herdnet_v2/train/detections.csv --out      data/gt-preprocessed/csv/train_gt_boxes_and_hard_negs.csv
      && python animaloc_improved/tools/mine_hard_negs.py from-pt-dets --gt_boxes
      data/groundtruth/csv/val_big_size_A_B_E_K_WH_WB-fixed-header.csv --pt_dets \
      \ data/inference/herdnet_v2/val/detections.csv --out      data/gt-preprocessed/csv/val_gt_boxes_and_hard_negs.csv\n"
    deps:
    - path: animaloc_improved/tools/mine_hard_negs.py
      hash: md5
      md5: 186c3a4a0426f3092837e28357a71c40
      size: 6770
    - path: data/groundtruth/csv/train_big_size_A_B_E_K_WH_WB-fixed-header.csv
      hash: md5
      md5: 4df85b8755658f264f15ab15aa3b7ef3
      size: 362524
    - path: data/groundtruth/csv/val_big_size_A_B_E_K_WH_WB-fixed-header.csv
      hash: md5
      md5: 15acbab82e8022090098948c43ebff89
      size: 50622
    - path: data/inference/herdnet_v2/train/detections.csv
      hash: md5
      md5: b7112e904b1f748637247216718348f1
      size: 1677479
    - path: data/inference/herdnet_v2/val/detections.csv
      hash: md5
      md5: 30f2c7e00122f38e71329d2ee875aa83
      size: 224240
    outs:
    - path: data/gt-preprocessed/csv/train_gt_boxes_and_hard_negs.csv
      hash: md5
      md5: 0bb3e5753c350f9784666e5ba7d4b73a
      size: 1061454
    - path: data/gt-preprocessed/csv/val_gt_boxes_and_hard_negs.csv
      hash: md5
      md5: b313cf7f7b219a533edc0b07a121501f
      size: 161926
>>>>>>> 69e988ae
<|MERGE_RESOLUTION|>--- conflicted
+++ resolved
@@ -1,13 +1,8 @@
 schema: '2.0'
 stages:
   patches-512-ol-160-mv01-val:
-<<<<<<< HEAD
-    cmd: python oficial_herdnet/tools/patcher.py data/val 512 512 160 
-      data/patches-512-ol-160-m01/val -csv 
-=======
     cmd: python oficial_herdnet/tools/patcher.py data/val 512 512 160
       data/patches-512-ol-160-m01/val -csv
->>>>>>> 69e988ae
       data/groundtruth/csv/val_big_size_A_B_E_K_WH_WB-fixed-header.csv && python
       oficial_herdnet/tools/csv_to_points.py -i
       data/patches-512-ol-160-m01/val/gt.csv -o
@@ -37,19 +32,11 @@
       md5: 5c329172fbad52ddd362b5e67bccf651
       size: 95080
   patches-512-ol-160-mv01-test:
-<<<<<<< HEAD
-    cmd: python oficial_herdnet/tools/patcher.py data/test 512 512 160 
-      data/patches-512-ol-160-m01/test -csv 
-      data/groundtruth/csv/test_big_size_A_B_E_K_WH_WB-fixed-header.csv && 
-      python oficial_herdnet/tools/csv_to_points.py -i 
-      data/patches-512-ol-160-m01/test/gt.csv -o 
-=======
     cmd: python oficial_herdnet/tools/patcher.py data/test 512 512 160
       data/patches-512-ol-160-m01/test -csv
       data/groundtruth/csv/test_big_size_A_B_E_K_WH_WB-fixed-header.csv &&
       python oficial_herdnet/tools/csv_to_points.py -i
       data/patches-512-ol-160-m01/test/gt.csv -o
->>>>>>> 69e988ae
       data/patches-512-ol-160-m01/test_points_gt.csv
     deps:
     - path: data/groundtruth/csv/test_big_size_A_B_E_K_WH_WB-fixed-header.csv
@@ -76,19 +63,11 @@
       md5: d637312c2d5d6bd6acb1d05ac5560362
       size: 230725
   patches-512-ol-160-mv01-train:
-<<<<<<< HEAD
-    cmd: python oficial_herdnet/tools/patcher.py data/train 512 512 160 
-      data/patches-512-ol-160-m01/train -csv 
-      data/groundtruth/csv/train_big_size_A_B_E_K_WH_WB-fixed-header.csv && 
-      python oficial_herdnet/tools/csv_to_points.py -i 
-      data/patches-512-ol-160-m01/train/gt.csv -o 
-=======
     cmd: python oficial_herdnet/tools/patcher.py data/train 512 512 160
       data/patches-512-ol-160-m01/train -csv
       data/groundtruth/csv/train_big_size_A_B_E_K_WH_WB-fixed-header.csv &&
       python oficial_herdnet/tools/csv_to_points.py -i
       data/patches-512-ol-160-m01/train/gt.csv -o
->>>>>>> 69e988ae
       data/patches-512-ol-160-m01/train_points_gt.csv
     deps:
     - path: data/groundtruth/csv/train_big_size_A_B_E_K_WH_WB-fixed-header.csv
@@ -115,12 +94,7 @@
       md5: 4f162229d5e0c3bb1b92e44132e5e4a0
       size: 707567
   train-herdnet-v1:
-<<<<<<< HEAD
-    cmd: python oficial_herdnet/tools/train.py 
-    cmd: python oficial_herdnet/tools/train.py 
-=======
     cmd: python oficial_herdnet/tools/train.py
->>>>>>> 69e988ae
       train.training_settings.work_dir=data/models/herdnet_v1/
     deps:
     - path: data/patches-512-ol-160-m01/train/
@@ -156,12 +130,7 @@
       md5: b9a83adcb4338121b4a29bb538223069
       size: 362510
     outs:
-<<<<<<< HEAD
-    - path: 
-    - path: 
-=======
     - path:
->>>>>>> 69e988ae
         data/gt-preprocessed/csv/train_big_size_A_B_E_K_WH_WB-fixed-header.csv
       hash: md5
       md5: 4df85b8755658f264f15ab15aa3b7ef3
@@ -188,12 +157,7 @@
       md5: f9f826c539574dbd80c8a8e70ff9e2cf
       size: 120371
     outs:
-<<<<<<< HEAD
-    - path: 
-    - path: 
-=======
     - path:
->>>>>>> 69e988ae
         data/gt-preprocessed/csv/test_big_size_A_B_E_K_WH_WB-fixed-header.csv
       hash: md5
       md5: 30731a9a455b58e36394dd89e24849dc
@@ -528,22 +492,11 @@
       size: 709421
       nfiles: 4
   test-full-to-points:
-<<<<<<< HEAD
-    cmd: python oficial_herdnet/tools/csv_to_points.py -i 
-      data/gt-preprocessed/csv/test_big_size_A_B_E_K_WH_WB-fixed-header.csv -o 
-    cmd: python oficial_herdnet/tools/csv_to_points.py -i 
-      data/gt-preprocessed/csv/test_big_size_A_B_E_K_WH_WB-fixed-header.csv -o 
-      data/gt-preprocessed/csv/test_big_size_A_B_E_K_WH_WB-points.csv
-    deps:
-    - path: 
-    - path: 
-=======
     cmd: python oficial_herdnet/tools/csv_to_points.py -i
       data/gt-preprocessed/csv/test_big_size_A_B_E_K_WH_WB-fixed-header.csv -o
       data/gt-preprocessed/csv/test_big_size_A_B_E_K_WH_WB-points.csv
     deps:
     - path:
->>>>>>> 69e988ae
         data/gt-preprocessed/csv/test_big_size_A_B_E_K_WH_WB-fixed-header.csv
       hash: md5
       md5: 30731a9a455b58e36394dd89e24849dc
@@ -660,18 +613,9 @@
       size: 992863813
       nfiles: 4
   patches-512-ol-160-mv01-fpwa-0.1-train:
-<<<<<<< HEAD
-    cmd: python animaloc_improved/tools/patcher_v2.py data/train 512 512 160 
-      data/patches-512-ol-160-m01-fpwa-0.1/train -csv 
-      data/groundtruth/csv/train_big_size_A_B_E_K_WH_WB-fixed-header.csv -fpwa 
-    cmd: python animaloc_improved/tools/patcher_v2.py data/train 512 512 160 
-      data/patches-512-ol-160-m01-fpwa-0.1/train -csv 
-      data/groundtruth/csv/train_big_size_A_B_E_K_WH_WB-fixed-header.csv -fpwa 
-=======
     cmd: python animaloc_improved/tools/patcher_v2.py data/train 512 512 160
       data/patches-512-ol-160-m01-fpwa-0.1/train -csv
       data/groundtruth/csv/train_big_size_A_B_E_K_WH_WB-fixed-header.csv -fpwa
->>>>>>> 69e988ae
       0.1
     deps:
     - path: animaloc_improved/tools/patcher_v2.py
@@ -785,13 +729,8 @@
       size: 5391
       nfiles: 1
   train-herdnet-v0:
-<<<<<<< HEAD
-    cmd: python oficial_herdnet/tools/train.py train.wandb_run="'Herdnet Train 
-      0'" train.training_settings.work_dir=data/models/herdnet_v0/ 
-=======
     cmd: python oficial_herdnet/tools/train.py train.wandb_run="'Herdnet Train
       0'" train.training_settings.work_dir=data/models/herdnet_v0/
->>>>>>> 69e988ae
       train.training_settings.epochs=25
     deps:
     - path: data/patches-512-ol-160-m01/train/
@@ -845,11 +784,7 @@
       nfiles: 4
   train-herdnet-v2:
     cmd: python oficial_herdnet/tools/train.py train.wandb_run="'Herdnet Train 2
-<<<<<<< HEAD
-      cross ent weights'" 
-=======
       cross ent weights'"
->>>>>>> 69e988ae
       train.losses.CrossEntropyLoss.kwargs.weight=[0.1,1.2,1.9,1.16,6.37,12.12,1.0]
       train.training_settings.work_dir=data/models/herdnet_v2/
     deps:
@@ -901,9 +836,6 @@
       hash: md5
       md5: 0bf1e281c011436a5d962bc7c780ca88.dir
       size: 724039
-<<<<<<< HEAD
-      nfiles: 4
-=======
       nfiles: 4
   infer-train-herdnet-v2:
     cmd: python animaloc_improved/tools/infer_v2.py data/train/
@@ -988,5 +920,4 @@
     - path: data/gt-preprocessed/csv/val_gt_boxes_and_hard_negs.csv
       hash: md5
       md5: b313cf7f7b219a533edc0b07a121501f
-      size: 161926
->>>>>>> 69e988ae
+      size: 161926