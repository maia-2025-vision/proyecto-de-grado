schema: '2.0'
stages:
  patches-512-ol-160-mv01-val:
    cmd: python oficial_herdnet/tools/patcher.py data/val 512 512 160 
<<<<<<< HEAD
      data/patches-512-ol-160-m01/val  -csv 
=======
      data/patches-512-ol-160-m01/val -csv 
>>>>>>> 39d11d09
      data/groundtruth/csv/val_big_size_A_B_E_K_WH_WB-fixed-header.csv && python
      oficial_herdnet/tools/csv_to_points.py -i 
      data/patches-512-ol-160-m01/val/gt.csv -o 
      data/patches-512-ol-160-m01/val_points_gt.csv
    deps:
    - path: data/groundtruth/csv/val_big_size_A_B_E_K_WH_WB-fixed-header.csv
      hash: md5
      md5: 15acbab82e8022090098948c43ebff89
      size: 50622
    - path: data/val/
      hash: md5
      md5: 7c59a6075823e53aceb6ed1985746da5.dir
      size: 1041037675
      nfiles: 111
    - path: oficial_herdnet/tools/patcher.py
      hash: md5
      md5: c07f8d75238ff27ea1404b230d36bb88
      size: 4295
    outs:
    - path: data/patches-512-ol-160-m01/val/
      hash: md5
      md5: 66d0c949e34d595a2da73c7a1cd5b190.dir
      size: 42355412
      nfiles: 1167
    - path: data/patches-512-ol-160-m01/val_points_gt.csv
      hash: md5
      md5: 5c329172fbad52ddd362b5e67bccf651
      size: 95080
  patches-512-ol-160-mv01-test:
    cmd: python oficial_herdnet/tools/patcher.py data/test 512 512 160 
<<<<<<< HEAD
      data/patches-512-ol-160-m01/test  -csv 
=======
      data/patches-512-ol-160-m01/test -csv 
>>>>>>> 39d11d09
      data/groundtruth/csv/test_big_size_A_B_E_K_WH_WB-fixed-header.csv && 
      python oficial_herdnet/tools/csv_to_points.py -i 
      data/patches-512-ol-160-m01/test/gt.csv -o 
      data/patches-512-ol-160-m01/test_points_gt.csv
    deps:
    - path: data/groundtruth/csv/test_big_size_A_B_E_K_WH_WB-fixed-header.csv
      hash: md5
      md5: 30731a9a455b58e36394dd89e24849dc
      size: 120385
    - path: data/test/
      hash: md5
      md5: 543905ee38c7af30e4a5ccc4b1670752.dir
      size: 2117638463
      nfiles: 258
    - path: oficial_herdnet/tools/patcher.py
      hash: md5
      md5: c07f8d75238ff27ea1404b230d36bb88
      size: 4295
    outs:
    - path: data/patches-512-ol-160-m01/test/
      hash: md5
      md5: 71eb378f9db92d36b358703d400013cd.dir
      size: 75831301
      nfiles: 2559
    - path: data/patches-512-ol-160-m01/test_points_gt.csv
      hash: md5
      md5: d637312c2d5d6bd6acb1d05ac5560362
      size: 230725
  patches-512-ol-160-mv01-train:
    cmd: python oficial_herdnet/tools/patcher.py data/train 512 512 160 
<<<<<<< HEAD
      data/patches-512-ol-160-m01/train  -csv 
=======
      data/patches-512-ol-160-m01/train -csv 
>>>>>>> 39d11d09
      data/groundtruth/csv/train_big_size_A_B_E_K_WH_WB-fixed-header.csv && 
      python oficial_herdnet/tools/csv_to_points.py -i 
      data/patches-512-ol-160-m01/train/gt.csv -o 
      data/patches-512-ol-160-m01/train_points_gt.csv
    deps:
    - path: data/groundtruth/csv/train_big_size_A_B_E_K_WH_WB-fixed-header.csv
      hash: md5
      md5: 4df85b8755658f264f15ab15aa3b7ef3
      size: 362524
    - path: data/train/
      hash: md5
      md5: cdd58c7737f0c1e8b7a4db5f99619b86.dir
      size: 8163547559
      nfiles: 928
    - path: oficial_herdnet/tools/patcher.py
      hash: md5
      md5: c07f8d75238ff27ea1404b230d36bb88
      size: 4295
    outs:
    - path: data/patches-512-ol-160-m01/train/
      hash: md5
      md5: 8a7be22b432edc7050cc3cd719c278d3.dir
      size: 300527679
      nfiles: 8582
    - path: data/patches-512-ol-160-m01/train_points_gt.csv
      hash: md5
      md5: 4f162229d5e0c3bb1b92e44132e5e4a0
      size: 707567
  train-herdnet-v1:
    cmd: python oficial_herdnet/tools/train.py 
      train.training_settings.work_dir=data/models/herdnet_v1/
    deps:
    - path: data/patches-512-ol-160-m01/train/
      hash: md5
      md5: 8a7be22b432edc7050cc3cd719c278d3.dir
      size: 300527679
      nfiles: 8582
    - path: data/patches-512-ol-160-m01/train_points_gt.csv
      hash: md5
      md5: 4f162229d5e0c3bb1b92e44132e5e4a0
      size: 707567
    - path: data/patches-512-ol-160-m01/val/
      hash: md5
      md5: 66d0c949e34d595a2da73c7a1cd5b190.dir
      size: 42355412
      nfiles: 1167
    - path: data/patches-512-ol-160-m01/val_points_gt.csv
      hash: md5
      md5: 5c329172fbad52ddd362b5e67bccf651
      size: 95080
    outs:
    - path: data/models/herdnet_v1/
      hash: md5
      md5: 195d49aeec348661a05c4ff189f411dc.dir
      size: 442486504
      nfiles: 4
  fix-headers-train-csv:
    cmd: "sed '1s/Image,x1,y1,x2,y2,Label/images,x_min,y_min,x_max,y_max,labels/'
      data/groundtruth/csv/train_big_size_A_B_E_K_WH_WB.csv > data/gt-preprocessed/csv/train_big_size_A_B_E_K_WH_WB-fixed-header.csv\n"
    deps:
    - path: data/groundtruth/csv/train_big_size_A_B_E_K_WH_WB.csv
      hash: md5
      md5: b9a83adcb4338121b4a29bb538223069
      size: 362510
    outs:
    - path: 
        data/gt-preprocessed/csv/train_big_size_A_B_E_K_WH_WB-fixed-header.csv
      hash: md5
      md5: 4df85b8755658f264f15ab15aa3b7ef3
      size: 362524
  fix-headers-val-csv:
    cmd: "sed '1s/Image,x1,y1,x2,y2,Label/images,x_min,y_min,x_max,y_max,labels/'
      data/groundtruth/csv/val_big_size_A_B_E_K_WH_WB.csv > data/gt-preprocessed/csv/val_big_size_A_B_E_K_WH_WB-fixed-header.csv\n"
    deps:
    - path: data/groundtruth/csv/val_big_size_A_B_E_K_WH_WB.csv
      hash: md5
      md5: 670bc1087d9255d49156e84fa95ef4d7
      size: 50608
    outs:
    - path: data/gt-preprocessed/csv/val_big_size_A_B_E_K_WH_WB-fixed-header.csv
      hash: md5
      md5: 15acbab82e8022090098948c43ebff89
      size: 50622
  fix-headers-test-csv:
    cmd: "sed '1s/Image,x1,y1,x2,y2,Label/images,x_min,y_min,x_max,y_max,labels/'
      data/groundtruth/csv/test_big_size_A_B_E_K_WH_WB.csv > data/gt-preprocessed/csv/test_big_size_A_B_E_K_WH_WB-fixed-header.csv\n"
    deps:
    - path: data/groundtruth/csv/test_big_size_A_B_E_K_WH_WB.csv
      hash: md5
      md5: f9f826c539574dbd80c8a8e70ff9e2cf
      size: 120371
    outs:
    - path: 
        data/gt-preprocessed/csv/test_big_size_A_B_E_K_WH_WB-fixed-header.csv
      hash: md5
      md5: 30731a9a455b58e36394dd89e24849dc
      size: 120385
  patches-512-ol-160-mv0.3-val:
    cmd: "python ../HerdNet/tools/patcher.py    -csv data/groundtruth/csv/val_big_size_A_B_E_K_WH_WB-fixed-header.csv\
      \  -min 0.3       data/val/  512 512 160  data/patches-512-ol-160-m0.3/val\n"
    deps:
    - path: ../HerdNet/tools/patcher.py
      hash: md5
      md5: 2a07254dd36f2589e746b047d9ed640d
      size: 3802
    - path: data/groundtruth/csv/val_big_size_A_B_E_K_WH_WB-fixed-header.csv
      hash: md5
      md5: 15acbab82e8022090098948c43ebff89
      size: 50622
    - path: data/val/
      hash: md5
      md5: 7c59a6075823e53aceb6ed1985746da5.dir
      size: 1041037675
      nfiles: 111
    outs:
    - path: data/patches-512-ol-160-m0.3/val
      hash: md5
      md5: f2004882a9587bdc5af0fc4a4b1ab98d.dir
      size: 40527016
      nfiles: 1114
  patches-512-ol-160-mv0.3-test:
    cmd: "python ../HerdNet/tools/patcher.py    -csv data/groundtruth/csv/test_big_size_A_B_E_K_WH_WB-fixed-header.csv\
      \  -min 0.3 data/test/  512 512 160  data/patches-512-ol-160-m0.3/test\n"
    deps:
    - path: ../HerdNet/tools/patcher.py
      hash: md5
      md5: 2a07254dd36f2589e746b047d9ed640d
      size: 3802
    - path: data/groundtruth/csv/test_big_size_A_B_E_K_WH_WB-fixed-header.csv
      hash: md5
      md5: 30731a9a455b58e36394dd89e24849dc
      size: 120385
    - path: data/test/
      hash: md5
      md5: 543905ee38c7af30e4a5ccc4b1670752.dir
      size: 2117638463
      nfiles: 258
    outs:
    - path: data/patches-512-ol-160-m0.3/test/
      hash: md5
      md5: 5b82623f43769c275ad2d246baa5ecb3.dir
      size: 72509931
      nfiles: 2445
  patches-512-ol-160-mv0.3-train:
    cmd: "python ../HerdNet/tools/patcher.py    -csv data/groundtruth/csv/train_big_size_A_B_E_K_WH_WB-fixed-header.csv\
      \  -min 0.3 data/train/  512 512 160  data/patches-512-ol-160-m0.3/train\n"
    deps:
    - path: ../HerdNet/tools/patcher.py
      hash: md5
      md5: 2a07254dd36f2589e746b047d9ed640d
      size: 3802
    - path: data/groundtruth/csv/train_big_size_A_B_E_K_WH_WB-fixed-header.csv
      hash: md5
      md5: 4df85b8755658f264f15ab15aa3b7ef3
      size: 362524
    - path: data/train/
      hash: md5
      md5: cdd58c7737f0c1e8b7a4db5f99619b86.dir
      size: 8163547559
      nfiles: 928
    outs:
    - path: data/patches-512-ol-160-m0.3/train
      hash: md5
      md5: 264c4092e03de15c3c67bc19e0793d4a.dir
      size: 285273691
      nfiles: 8142
  patches-512-ol-160-mv0.3-train-tiny:
    cmd: "mkdir -p data/patches-512-ol-160-m0.3/train-tiny && head -n 200 data/patches-512-ol-160-m0.3/train/gt.csv\
      \  > data/patches-512-ol-160-m0.3/train-tiny/gt-head-200.csv\n"
    deps:
    - path: data/patches-512-ol-160-m0.3/train/gt.csv
      hash: md5
      md5: ab0941404acb2006ee1e210438de8c4c
      size: 1212027
    outs:
    - path: data/patches-512-ol-160-m0.3/train-tiny/gt-head-200.csv
      hash: md5
      md5: f6be0c3a0883902dd377c80886f25be4
      size: 21984
  patches-512-ol-160-mv0.3-valid-tiny:
    cmd: "mkdir -p data/patches-512-ol-160-m0.3/val-tiny &&  head -n 25 data/patches-512-ol-160-m0.3/val/gt.csv\
      \  > data/patches-512-ol-160-m0.3/val-tiny/gt-head-25.csv\n"
    deps:
    - path: data/patches-512-ol-160-m0.3/val/gt.csv
      hash: md5
      md5: 1cc3e635f39f7c4e96d03896e1c8a34e
      size: 163824
    outs:
    - path: data/patches-512-ol-160-m0.3/val-tiny/gt-head-25.csv
      hash: md5
      md5: f4866b730e65a2f4791cc7deafd8f063
      size: 2708
  train-faster-rcnn-resnet-50-hn-trainer-tiny:
    cmd: "python oficial_herdnet/tools/train.py  --config-path $PWD/configs/ train=faster_rcnn_herdnet_trainer
      train.training_settings.work_dir=data/models/faster-rcnn-tiny train.training_settings.epochs=3
      train.datasets.train.csv_file=data/patches-512-ol-160-m0.3/train-tiny/gt-head-200.csv
      train.datasets.validate.csv_file=data/patches-512-ol-160-m0.3/val-tiny/gt-head-25.csv
      train.training_settings.print_freq=10\n"
    deps:
    - path: data/patches-512-ol-160-m0.3/train-tiny/gt-head-200.csv
      hash: md5
      md5: f6be0c3a0883902dd377c80886f25be4
      size: 21984
    - path: data/patches-512-ol-160-m0.3/val-tiny/gt-head-25.csv
      hash: md5
      md5: f4866b730e65a2f4791cc7deafd8f063
      size: 2708
    - path: oficial_herdnet/tools/train.py
      hash: md5
      md5: e2bfa812a8a05e5ac2f44125f26d90ec
      size: 13040
    outs:
    - path: data/models/faster-rcnn-tiny
      hash: md5
      md5: 35cc74c89fc3e1b9a4f3c9c718a2b1e3.dir
      size: 992863812
      nfiles: 4
  add-info-to-tmp-model:
    cmd: "python tools/add_info_to_model.py --config-path $PWD/configs/ train=faster_rcnn_herdnet_trainer\
      \         add_info.best_model_pth_path=data/models/tmp/faster-rcnn/best_model-by-epoch-70.pth\n"

  train-faster-rcnn-hn-trainer:
    cmd: "python oficial_herdnet/tools/train.py  --config-path $PWD/configs/ train=faster_rcnn_herdnet_trainer\
      \  train.training_settings.work_dir=data/models/faster-rcnn/resnet50-100-epochs-tbl4
      train.training_settings.epochs=100\n"
    deps:
    - path: configs/train/faster_rcnn_herdnet_trainer.yaml
      hash: md5
      md5: ff9f05a188d5325a613d5ee5769db05d
      size: 2265
    - path: data/patches-512-ol-160-m0.3/train/gt.csv
      hash: md5
      md5: ab0941404acb2006ee1e210438de8c4c
      size: 1212027
    - path: oficial_herdnet/tools/train.py
      hash: md5
      md5: e2bfa812a8a05e5ac2f44125f26d90ec
      size: 13040
    - path: data/test/
      hash: md5
      md5: 543905ee38c7af30e4a5ccc4b1670752.dir
      size: 2117638463
      nfiles: 258
    outs:
    - path: data/models/faster-rcnn/resnet50-100-epochs-tbl4
      hash: md5
      md5: d81b61b11fb66679e17cbea3d2b3325e.dir
      size: 1490431295
      nfiles: 5

  test-faster-rcnn-resnet50-patches:
    cmd: "python oficial_herdnet/tools/test.py  --config-path $PWD/configs/ test=faster_rcnn
      test.device_name=\"cuda\" test.wandb_mode=\"online\" test.wandb_run=test-frcnn-resnet50
      test.model.pth_file=data/models/faster-rcnn/resnet50-100-epochs-tbl4/best_model.pth
      test.model.kwargs.architecture=resnet50 test.stitcher=null test.dataset.csv_file=data/patches-512-ol-160-m0.3/test/gt.csv
      test.dataset.root_dir=data/patches-512-ol-160-m0.3/test/ test.results_dir=data/test_results/frcnn-resnet50\n"
    deps:
    - path: ./configs/test/faster_rcnn.yaml
      hash: md5
      md5: 2f8a1595e15f79ee52a6e081e33715bb
      size: 1231
    - path: data/models/faster-rcnn/resnet50-100-epochs-tbl4
      hash: md5
      md5: d81b61b11fb66679e17cbea3d2b3325e.dir
      size: 1490431295
      nfiles: 5
    - path: data/patches-512-ol-160-m0.3/test/
      hash: md5
      md5: 5b82623f43769c275ad2d246baa5ecb3.dir
      size: 72509931
      nfiles: 2445
    outs:
    - path: data/test_results/frcnn-resnet50
      hash: md5
      md5: f5c639b6ebd529040e88d2c26270cd3d.dir
      size: 1516718
      nfiles: 4

  test-faster-rcnn-resnet50-full:
    cmd: "python oficial_herdnet/tools/test.py  --config-path $PWD/configs/ test=faster_rcnn
      test.device_name=\"cuda\" test.wandb_mode=\"online\" test.dataset.batch_size=1
      test.wandb_run=test-frcnn-resnet50 test.model.pth_file=data/models/faster-rcnn/resnet50-100-epochs-tbl4/best_model.pth
      test.model.kwargs.architecture=resnet50 test.dataset.csv_file=data/gt-preprocessed/csv/test_big_size_A_B_E_K_WH_WB-fixed-header.csv
      test.dataset.root_dir=data/test/ test.results_dir=data/test_results/frcnn-resnet50-full-imgs\n"
    deps:
    - path: ./configs/test/faster_rcnn.yaml
      hash: md5
      md5: 2f8a1595e15f79ee52a6e081e33715bb
      size: 1231

    - path: data/models/faster-rcnn/resnet50-100-epochs-tbl4
      hash: md5
      md5: d81b61b11fb66679e17cbea3d2b3325e.dir
      size: 1490431295
      nfiles: 5
    outs:
    - path: data/test_results/frcnn-resnet50-full-imgs
      hash: md5
      md5: 67ba715b47bc3e01aad498392943b781.dir
      size: 1245499

  train-faster-rcnn-resnet-101:
    cmd: "python oficial_herdnet/tools/train.py  --config-path $PWD/configs/ train=faster_rcnn_herdnet_trainer
      train.wandb_mode=offline train.wandb_run=faster-rcnn-resnet-101 train.model.kwargs.architecture=resnet101
      train.training_settings.work_dir=data/models/faster-rcnn/resnet101-100-epochs-tbl4
      train.training_settings.epochs=100\n"
    deps:
    - path: configs/train/faster_rcnn_herdnet_trainer.yaml
      hash: md5
      md5: f3a7bc4136e6d2802009465b60fbe938
      size: 2299
    - path: data/patches-512-ol-160-m0.3/train/gt.csv
      hash: md5
      md5: ab0941404acb2006ee1e210438de8c4c
      size: 1212027
    - path: oficial_herdnet/tools/train.py
      hash: md5
      md5: 7078b8ab8748ae763c7967344fd9a9f2
      size: 14206
    outs:
    - path: data/models/faster-rcnn/resnet101-100-epochs-tbl4
      hash: md5
      md5: 320af9eda3b9c8e7e0914cfbc3ce817a.dir
      size: 1449564593

  test-faster-rcnn-resnet101-full:
    cmd: "python oficial_herdnet/tools/test.py  --config-path $PWD/configs/ test=faster_rcnn
      test.device_name=\"cuda\" test.wandb_mode=\"online\" test.dataset.batch_size=1
      test.wandb_run=test-frcnn-resnet101 test.model.pth_file=data/models/faster-rcnn/resnet101-100-epochs-tbl4/best_model.pth
      test.model.kwargs.architecture=resnet101 test.dataset.csv_file=data/gt-preprocessed/csv/test_big_size_A_B_E_K_WH_WB-fixed-header.csv
      test.dataset.root_dir=data/test/ test.results_dir=data/test_results/frcnn-resnet101-full-imgs\n"
    deps:
    - path: ./configs/test/faster_rcnn.yaml
      hash: md5
      md5: 2f8a1595e15f79ee52a6e081e33715bb
      size: 1231
    - path: data/models/faster-rcnn/resnet101-100-epochs-tbl4
      hash: md5
      md5: 320af9eda3b9c8e7e0914cfbc3ce817a.dir
      size: 1449564593
      nfiles: 4
    - path: data/test/
      hash: md5
      md5: 543905ee38c7af30e4a5ccc4b1670752.dir
      size: 2117638463
      nfiles: 258
    outs:
    - path: data/test_results/frcnn-resnet101-full-imgs
      hash: md5
      md5: ea48f6a005445c58f46ff4b0ab5e1bcb.dir
      size: 1120993
      nfiles: 4

  desc-faster-rcnn-resnet50:
    cmd: "python tools/describe_model.py --config-path=$PWD/configs  test=faster_rcnn
      test.device_name=\"cpu\" test.model.kwargs.architecture=resnet50 test.model.kwargs.trainable_backbone_layers=4
      test.model.pth_file=data/models/faster-rcnn/resnet50-100-epochs-tbl4/best_model.pth
      +test.group_depth=2 +test.results_file=data/model_descs/parameters-frcnn-resnet-50.csv\n"
    deps:
    - path: ./configs/test/faster_rcnn.yaml
      hash: md5
      md5: 200dc9587b7fc6c99328563464cebef5
      size: 1203
    - path: data/models/faster-rcnn/resnet50-100-epochs-tbl4
      hash: md5
      md5: d81b61b11fb66679e17cbea3d2b3325e.dir
      size: 1490431295
      nfiles: 5
    - path: tools/describe_model.py
      hash: md5
      md5: a77d72cf42f37765396a1590a123ca2f
      size: 1924
    outs:
    - path: data/model_descs/parameters-frcnn-resnet-50.csv
      hash: md5
      md5: d4804f6913553b04731e25ba51b3fd48
      size: 145

  desc-herdnet-v1:
    cmd: "python tools/describe_model.py --config-path=$PWD/configs  test=herdnet
      test.device_name=\"cpu\" test.model.pth_file=data/models/herdnet_v1/best_model.pth
      +test.group_depth=2 +test.results_file=data/model_descs/parameters-herdnet-v1.csv\n"
    deps:
    - path: data/models/herdnet_v1/best_model.pth
      hash: md5
      md5: 42e16db884bb86fed58d7b5e7dd60e01
      size: 219993031
    - path: oficial_herdnet/configs/test/herdnet.yaml
      hash: md5
      md5: e6865b870a7ed44d90ac202a8a937a94
      size: 868
    - path: tools/describe_model.py
      hash: md5
      md5: a77d72cf42f37765396a1590a123ca2f
      size: 1924
    outs:
    - path: data/model_descs/parameters-herdnet-v1.csv
      hash: md5
      md5: b500d8213f3144d096d7282eacd461b3
      size: 177

  test-herdnet-v1:
    cmd: "python oficial_herdnet/tools/test.py --config-path ../configs/ --config-name=\"\
      config\" test.wandb_run='Test-2-herdnet_v1-100-epochs' test.wandb_mode=online
      test.model.pth_file=data/models/herdnet_v1/best_model.pth test.dataset.csv_file=data/patches-512-ol-160-m01/test_points_gt.csv
      test.dataset.root_dir=data/patches-512-ol-160-m01/test/ test.stitcher=null test.results_dir=data/test_results/herdnet_v1/\n"
    deps:
    - path: data/patches-512-ol-160-m01/test/
      hash: md5
      md5: 71eb378f9db92d36b358703d400013cd.dir
      size: 75831301
      nfiles: 2559
    - path: data/patches-512-ol-160-m01/test_points_gt.csv
      hash: md5
      md5: d637312c2d5d6bd6acb1d05ac5560362
      size: 230725
    - path: oficial_herdnet/configs/test/herdnet.yaml
      hash: md5
      md5: d821ab5e2e0e26a6f9a6bb801b48ad61
      size: 1241
    outs:
    - path: data/test_results/herdnet_v1/
      hash: md5
      md5: 79df0937818f2d2b84b71b9bef521db7.dir
      size: 709421
      nfiles: 4
  test-full-to-points:
    cmd: python oficial_herdnet/tools/csv_to_points.py -i 
      data/gt-preprocessed/csv/test_big_size_A_B_E_K_WH_WB-fixed-header.csv -o 
      data/gt-preprocessed/csv/test_big_size_A_B_E_K_WH_WB-points.csv
    deps:
    - path: 
        data/gt-preprocessed/csv/test_big_size_A_B_E_K_WH_WB-fixed-header.csv
      hash: md5
      md5: 30731a9a455b58e36394dd89e24849dc
      size: 120385
    - path: oficial_herdnet/tools/csv_to_points.py
      hash: md5
      md5: 7cd233b7f117b68478aff02815763a63
      size: 1463
    outs:
    - path: data/gt-preprocessed/csv/test_big_size_A_B_E_K_WH_WB-points.csv
      hash: md5
      md5: 668fd89290f3f60f4d87c9f5fc106203
      size: 96169

  desc-faster-rcnn-resnet101:
    cmd: "python tools/describe_model.py --config-path=$PWD/configs test=faster_rcnn
      test.device_name=\"cpu\" test.model.kwargs.architecture=resnet101 test.model.kwargs.trainable_backbone_layers=4
      test.model.pth_file=data/models/faster-rcnn/resnet101-100-epochs-tbl4/best_model.pth
      +test.group_depth=2 +test.results_file=data/model_descs/parameters-frcnn-resnet-101.csv\n"
    deps:
    - path: ./configs/test/faster_rcnn.yaml
      hash: md5
      md5: 200dc9587b7fc6c99328563464cebef5
      size: 1203
    - path: data/models/faster-rcnn/resnet101-100-epochs-tbl4
      hash: md5
      md5: 320af9eda3b9c8e7e0914cfbc3ce817a.dir
      size: 1449564593
      nfiles: 4
    - path: tools/describe_model.py
      hash: md5
      md5: b46f0331b7ac4d1ea4d455e9bfe3027c
      size: 2001
    outs:
    - path: data/model_descs/parameters-frcnn-resnet-101.csv
      hash: md5
      md5: 41c0a7e0c0186f378264892bc0a81ac2
      size: 145
  test-herdnet-v1-fullimgs:
    cmd: "python oficial_herdnet/tools/test.py --config-path $PWD/oficial_herdnet/configs/
      test=herdnet test.wandb_run='test-herdnet_v1-full-imgs' test.wandb_mode=offline
      test.model.pth_file=data/models/herdnet_v1/best_model.pth test.dataset.csv_file=data/gt-preprocessed/csv/test_big_size_A_B_E_K_WH_WB-points.csv
      test.dataset.root_dir=data/test/ test.results_dir=data/test_results/herdnet_v1_fullimgs/\n"
    deps:
    - path: data/gt-preprocessed/csv/test_big_size_A_B_E_K_WH_WB-points.csv
      hash: md5
      md5: 668fd89290f3f60f4d87c9f5fc106203
      size: 96169
    - path: data/test/
      hash: md5
      md5: 543905ee38c7af30e4a5ccc4b1670752.dir
      size: 2117638463
      nfiles: 258
    - path: oficial_herdnet/configs/test/herdnet.yaml
      hash: md5
      md5: 82b371d39b1b3997cd54449b51452ab8
      size: 1186
    outs:
    - path: data/test_results/herdnet_v1_fullimgs/
      hash: md5
      md5: 88abf9c1fb52b06777f161f510ccbd20.dir
      size: 1131341
      nfiles: 4
  test-faster-rcnn-resnet50:
    cmd: "python oficial_herdnet/tools/test.py  --config-path $PWD/configs/ test=faster_rcnn
      test.device_name=\"cuda\" test.wandb_mode=\"online\" test.wandb_run=test-frcnn-resnet50
      test.model.pth_file=data/models/faster-rcnn/resnet50-100-epochs-tbl4/best_model.pth
      test.model.kwargs.architecture=resnet50 test.stitcher=null test.dataset.csv_file=data/patches-512-ol-160-m0.3/test/gt.csv
      test.dataset.root_dir=data/patches-512-ol-160-m0.3/test/ test.results_dir=data/test_results/frcnn-resnet50\n"
    deps:
    - path: ./configs/test/faster_rcnn.yaml
      hash: md5
      md5: 200dc9587b7fc6c99328563464cebef5
      size: 1203
    - path: data/models/faster-rcnn/resnet50-100-epochs-tbl4
      hash: md5
      md5: d81b61b11fb66679e17cbea3d2b3325e.dir
      size: 1490431295
      nfiles: 5
    - path: data/patches-512-ol-160-m0.3/test/
      hash: md5
      md5: 5b82623f43769c275ad2d246baa5ecb3.dir
      size: 72509931
      nfiles: 2445
    outs:
    - path: data/test_results/frcnn-resnet50
      hash: md5
      md5: f5c639b6ebd529040e88d2c26270cd3d.dir
      size: 1516718
      nfiles: 4
  train-faster-rcnn-hn-trainer-tiny:
    cmd: "python oficial_herdnet/tools/train.py  --config-path $PWD/configs/ train=faster_rcnn_herdnet_trainer
      train.training_settings.work_dir=data/models/faster-rcnn-tiny train.training_settings.epochs=3
      train.datasets.train.csv_file=data/patches-512-ol-160-m0.3/train-tiny/gt-head-200.csv
      train.datasets.validate.csv_file=data/patches-512-ol-160-m0.3/val-tiny/gt-head-25.csv
      train.training_settings.print_freq=10\n"
    deps:
    - path: data/patches-512-ol-160-m0.3/train-tiny/gt-head-200.csv
      hash: md5
      md5: f6be0c3a0883902dd377c80886f25be4
      size: 21984
    - path: data/patches-512-ol-160-m0.3/val-tiny/gt-head-25.csv
      hash: md5
      md5: f4866b730e65a2f4791cc7deafd8f063
      size: 2708
    - path: oficial_herdnet/tools/train.py
      hash: md5
      md5: c3cb9bcffe9e3eda4d40b1dc593b7076
      size: 14266
    outs:
    - path: data/models/faster-rcnn-tiny
      hash: md5
      md5: dda99b75b856061283bb13624f37de82.dir
      size: 992863813
      nfiles: 4
  patches-512-ol-160-mv01-fpwa-0.1-train:
    cmd: python animaloc_improved/tools/patcher_v2.py data/train 512 512 160 
      data/patches-512-ol-160-m01-fpwa-0.1/train -csv 
      data/groundtruth/csv/train_big_size_A_B_E_K_WH_WB-fixed-header.csv -fpwa 
      0.1
    deps:
    - path: animaloc_improved/tools/patcher_v2.py
      hash: md5
      md5: 4db9b8df5ad73ddfcd353f9b06374133
      size: 7823
    - path: data/groundtruth/csv/train_big_size_A_B_E_K_WH_WB-fixed-header.csv
      hash: md5
      md5: 4df85b8755658f264f15ab15aa3b7ef3
      size: 362524
    - path: data/train/
      hash: md5
      md5: cdd58c7737f0c1e8b7a4db5f99619b86.dir
      size: 8163547559
      nfiles: 928
    outs:
    - path: data/patches-512-ol-160-m01-fpwa-0.1/train
      hash: md5
      md5: 01a59e05aa7b2ad379d88efc4e732b85.dir
      size: 839797633
      nfiles: 24498
<<<<<<< HEAD
  faster-rcnn-resnet50-full-to-excel:
    cmd: "python animaloc_improved/tools/results_to_excel.py data/test_results/frcnn-resnet50-full-imgs
      -o data/test_results/frcnn-resnet50-full-imgs-xlsx\n"
    deps:
    - path: data/test_results/frcnn-resnet50-full-imgs
      hash: md5
      md5: 67ba715b47bc3e01aad498392943b781.dir
      size: 1245499
      nfiles: 4
    outs:
    - path: data/test_results/frcnn-resnet50-full-imgs-xlsx
      hash: md5
      md5: 028e7c80e5050dfe17a6b6c11a85965d.dir
      size: 5387
      nfiles: 1
  faster-rcnn-resnet101-full-to-excel:
    cmd: "python animaloc_improved/tools/results_to_excel.py data/test_results/frcnn-resnet101-full-imgs
      -o data/test_results/frcnn-resnet101-full-imgs-xlsx\n"
    deps:
    - path: data/test_results/frcnn-resnet101-full-imgs
      hash: md5
      md5: ea48f6a005445c58f46ff4b0ab5e1bcb.dir
      size: 1120993
      nfiles: 4
    outs:
    - path: data/test_results/frcnn-resnet101-full-imgs-xlsx
      hash: md5
      md5: 90b037710a90320a429d78c32f99ef55.dir
      size: 5391
      nfiles: 1
=======
  train-herdnet-v0:
    cmd: python oficial_herdnet/tools/train.py train.wandb_run="'Herdnet Train 
      0'" train.training_settings.work_dir=data/models/herdnet_v0/ 
      train.training_settings.epochs=25
    deps:
    - path: data/patches-512-ol-160-m01/train/
      hash: md5
      md5: 8a7be22b432edc7050cc3cd719c278d3.dir
      size: 300527679
      nfiles: 8582
    - path: data/patches-512-ol-160-m01/train_points_gt.csv
      hash: md5
      md5: 4f162229d5e0c3bb1b92e44132e5e4a0
      size: 707567
    - path: data/patches-512-ol-160-m01/val/
      hash: md5
      md5: 66d0c949e34d595a2da73c7a1cd5b190.dir
      size: 42355412
      nfiles: 1167
    - path: data/patches-512-ol-160-m01/val_points_gt.csv
      hash: md5
      md5: 5c329172fbad52ddd362b5e67bccf651
      size: 95080
    outs:
    - path: data/models/herdnet_v0/
      hash: md5
      md5: 3f52388ea1778cb2f65912cc2490fde2.dir
      size: 440615285
      nfiles: 4
  test-herdnet-v0:
    cmd: "python oficial_herdnet/tools/test.py --config-path ../configs/ --config-name=\"\
      config\" test.wandb_run=\"'Test herdnet v0'\" test.wandb_mode=online test.model.pth_file=data/models/herdnet_v0/best_model.pth
      test.dataset.csv_file=data/patches-512-ol-160-m01/test_points_gt.csv test.dataset.root_dir=data/patches-512-ol-160-m01/test/
      test.stitcher=null test.results_dir=data/test_results/herdnet_v0/\n"
    deps:
    - path: data/patches-512-ol-160-m01/test/
      hash: md5
      md5: 71eb378f9db92d36b358703d400013cd.dir
      size: 75831301
      nfiles: 2559
    - path: data/patches-512-ol-160-m01/test_points_gt.csv
      hash: md5
      md5: d637312c2d5d6bd6acb1d05ac5560362
      size: 230725
    - path: oficial_herdnet/configs/test/herdnet.yaml
      hash: md5
      md5: d821ab5e2e0e26a6f9a6bb801b48ad61
      size: 1241
    outs:
    - path: data/test_results/herdnet_v0/
      hash: md5
      md5: 65eff8170605ab54c47cac3027911f1e.dir
      size: 827356
      nfiles: 4
  train-herdnet-v2:
    cmd: python oficial_herdnet/tools/train.py train.wandb_run="'Herdnet Train 2
      cross ent weights'" 
      train.losses.CrossEntropyLoss.kwargs.weight=[0.1,1.2,1.9,1.16,6.37,12.12,1.0]
      train.training_settings.work_dir=data/models/herdnet_v2/
    deps:
    - path: data/patches-512-ol-160-m01/train/
      hash: md5
      md5: 8a7be22b432edc7050cc3cd719c278d3.dir
      size: 300527679
      nfiles: 8582
    - path: data/patches-512-ol-160-m01/train_points_gt.csv
      hash: md5
      md5: 4f162229d5e0c3bb1b92e44132e5e4a0
      size: 707567
    - path: data/patches-512-ol-160-m01/val/
      hash: md5
      md5: 66d0c949e34d595a2da73c7a1cd5b190.dir
      size: 42355412
      nfiles: 1167
    - path: data/patches-512-ol-160-m01/val_points_gt.csv
      hash: md5
      md5: 5c329172fbad52ddd362b5e67bccf651
      size: 95080
    outs:
    - path: data/models/herdnet_v2/
      hash: md5
      md5: f08ac22966eb70441348b8f95a0f44b2.dir
      size: 440827108
      nfiles: 4
  test-herdnet-v2:
    cmd: "python oficial_herdnet/tools/test.py --config-path ../configs/ --config-name=\"\
      config\" test.wandb_run=\"'Test herdnet v2 cross ent weights'\" test.wandb_mode=online
      test.model.pth_file=data/models/herdnet_v2/best_model.pth test.dataset.csv_file=data/patches-512-ol-160-m01/test_points_gt.csv
      test.dataset.root_dir=data/patches-512-ol-160-m01/test/ test.stitcher=null test.results_dir=data/test_results/herdnet_v2/\n"
    deps:
    - path: data/patches-512-ol-160-m01/test/
      hash: md5
      md5: 71eb378f9db92d36b358703d400013cd.dir
      size: 75831301
      nfiles: 2559
    - path: data/patches-512-ol-160-m01/test_points_gt.csv
      hash: md5
      md5: d637312c2d5d6bd6acb1d05ac5560362
      size: 230725
    - path: oficial_herdnet/configs/test/herdnet.yaml
      hash: md5
      md5: d821ab5e2e0e26a6f9a6bb801b48ad61
      size: 1241
    outs:
    - path: data/test_results/herdnet_v2/
      hash: md5
      md5: 0bf1e281c011436a5d962bc7c780ca88.dir
      size: 724039
      nfiles: 4
>>>>>>> 39d11d09
<|MERGE_RESOLUTION|>--- conflicted
+++ resolved
@@ -2,11 +2,7 @@
 stages:
   patches-512-ol-160-mv01-val:
     cmd: python oficial_herdnet/tools/patcher.py data/val 512 512 160 
-<<<<<<< HEAD
-      data/patches-512-ol-160-m01/val  -csv 
-=======
       data/patches-512-ol-160-m01/val -csv 
->>>>>>> 39d11d09
       data/groundtruth/csv/val_big_size_A_B_E_K_WH_WB-fixed-header.csv && python
       oficial_herdnet/tools/csv_to_points.py -i 
       data/patches-512-ol-160-m01/val/gt.csv -o 
@@ -37,11 +33,7 @@
       size: 95080
   patches-512-ol-160-mv01-test:
     cmd: python oficial_herdnet/tools/patcher.py data/test 512 512 160 
-<<<<<<< HEAD
-      data/patches-512-ol-160-m01/test  -csv 
-=======
       data/patches-512-ol-160-m01/test -csv 
->>>>>>> 39d11d09
       data/groundtruth/csv/test_big_size_A_B_E_K_WH_WB-fixed-header.csv && 
       python oficial_herdnet/tools/csv_to_points.py -i 
       data/patches-512-ol-160-m01/test/gt.csv -o 
@@ -72,11 +64,7 @@
       size: 230725
   patches-512-ol-160-mv01-train:
     cmd: python oficial_herdnet/tools/patcher.py data/train 512 512 160 
-<<<<<<< HEAD
-      data/patches-512-ol-160-m01/train  -csv 
-=======
       data/patches-512-ol-160-m01/train -csv 
->>>>>>> 39d11d09
       data/groundtruth/csv/train_big_size_A_B_E_K_WH_WB-fixed-header.csv && 
       python oficial_herdnet/tools/csv_to_points.py -i 
       data/patches-512-ol-160-m01/train/gt.csv -o 
@@ -649,7 +637,6 @@
       md5: 01a59e05aa7b2ad379d88efc4e732b85.dir
       size: 839797633
       nfiles: 24498
-<<<<<<< HEAD
   faster-rcnn-resnet50-full-to-excel:
     cmd: "python animaloc_improved/tools/results_to_excel.py data/test_results/frcnn-resnet50-full-imgs
       -o data/test_results/frcnn-resnet50-full-imgs-xlsx\n"
@@ -680,7 +667,6 @@
       md5: 90b037710a90320a429d78c32f99ef55.dir
       size: 5391
       nfiles: 1
-=======
   train-herdnet-v0:
     cmd: python oficial_herdnet/tools/train.py train.wandb_run="'Herdnet Train 
       0'" train.training_settings.work_dir=data/models/herdnet_v0/ 
@@ -789,5 +775,4 @@
       hash: md5
       md5: 0bf1e281c011436a5d962bc7c780ca88.dir
       size: 724039
-      nfiles: 4
->>>>>>> 39d11d09
+      nfiles: 4