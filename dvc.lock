schema: '2.0'
stages:
  patches-512-ol-160-mv01-val:
    cmd: python oficial_herdnet/tools/patcher.py data/val 512 512 160
      data/patches-512-ol-160-m01/val  -csv
      data/groundtruth/csv/val_big_size_A_B_E_K_WH_WB-fixed-header.csv && python
      oficial_herdnet/tools/csv_to_points.py -i
      data/patches-512-ol-160-m01/val/gt.csv -o
      data/patches-512-ol-160-m01/val_points_gt.csv
    deps:
    - path: data/groundtruth/csv/val_big_size_A_B_E_K_WH_WB-fixed-header.csv
      hash: md5
      md5: 15acbab82e8022090098948c43ebff89
      size: 50622
    - path: data/val/
      hash: md5
      md5: 7c59a6075823e53aceb6ed1985746da5.dir
      size: 1041037675
      nfiles: 111
    - path: oficial_herdnet/tools/patcher.py
      hash: md5
      md5: d2a425277992cba02663f97de6ff6fdb
      size: 3940
    outs:
    - path: data/patches-512-ol-160-m01/val/
      hash: md5
      md5: 66d0c949e34d595a2da73c7a1cd5b190.dir
      size: 42355412
      nfiles: 1167
    - path: data/patches-512-ol-160-m01/val_points_gt.csv
      hash: md5
      md5: 5c329172fbad52ddd362b5e67bccf651
      size: 95080
  patches-512-ol-160-mv01-test:
    cmd: python oficial_herdnet/tools/patcher.py data/test 512 512 160
      data/patches-512-ol-160-m01/test  -csv
      data/groundtruth/csv/test_big_size_A_B_E_K_WH_WB-fixed-header.csv &&
      python oficial_herdnet/tools/csv_to_points.py -i
      data/patches-512-ol-160-m01/test/gt.csv -o
      data/patches-512-ol-160-m01/test_points_gt.csv
    deps:
    - path: data/groundtruth/csv/test_big_size_A_B_E_K_WH_WB-fixed-header.csv
      hash: md5
      md5: 30731a9a455b58e36394dd89e24849dc
      size: 120385
    - path: data/test/
      hash: md5
      md5: 543905ee38c7af30e4a5ccc4b1670752.dir
      size: 2117638463
      nfiles: 258
    - path: oficial_herdnet/tools/patcher.py
      hash: md5
      md5: d2a425277992cba02663f97de6ff6fdb
      size: 3940
    outs:
    - path: data/patches-512-ol-160-m01/test/
      hash: md5
      md5: 71eb378f9db92d36b358703d400013cd.dir
      size: 75831301
      nfiles: 2559
    - path: data/patches-512-ol-160-m01/test_points_gt.csv
      hash: md5
      md5: d637312c2d5d6bd6acb1d05ac5560362
      size: 230725
  patches-512-ol-160-mv01-train:
    cmd: python oficial_herdnet/tools/patcher.py data/train 512 512 160
      data/patches-512-ol-160-m01/train  -csv
      data/groundtruth/csv/train_big_size_A_B_E_K_WH_WB-fixed-header.csv &&
      python oficial_herdnet/tools/csv_to_points.py -i
      data/patches-512-ol-160-m01/train/gt.csv -o
      data/patches-512-ol-160-m01/train_points_gt.csv
    deps:
    - path: data/groundtruth/csv/train_big_size_A_B_E_K_WH_WB-fixed-header.csv
      hash: md5
      md5: 4df85b8755658f264f15ab15aa3b7ef3
      size: 362524
    - path: data/train/
      hash: md5
      md5: cdd58c7737f0c1e8b7a4db5f99619b86.dir
      size: 8163547559
      nfiles: 928
    - path: oficial_herdnet/tools/patcher.py
      hash: md5
      md5: d2a425277992cba02663f97de6ff6fdb
      size: 3940
    outs:
    - path: data/patches-512-ol-160-m01/train/
      hash: md5
      md5: 8a7be22b432edc7050cc3cd719c278d3.dir
      size: 300527679
      nfiles: 8582
    - path: data/patches-512-ol-160-m01/train_points_gt.csv
      hash: md5
      md5: 4f162229d5e0c3bb1b92e44132e5e4a0
      size: 707567
  train-herdnet-v1:
    cmd: python oficial_herdnet/tools/train.py
      train.training_settings.work_dir=data/models/herdnet_v1/
    deps:
    - path: data/patches-512-ol-160-m01/train/
      hash: md5
      md5: 8a7be22b432edc7050cc3cd719c278d3.dir
      size: 300527679
      nfiles: 8582
    - path: data/patches-512-ol-160-m01/train_points_gt.csv
      hash: md5
      md5: 4f162229d5e0c3bb1b92e44132e5e4a0
      size: 707567
    - path: data/patches-512-ol-160-m01/val/
      hash: md5
      md5: 66d0c949e34d595a2da73c7a1cd5b190.dir
      size: 42355412
      nfiles: 1167
    - path: data/patches-512-ol-160-m01/val_points_gt.csv
      hash: md5
      md5: 5c329172fbad52ddd362b5e67bccf651
      size: 95080
    outs:
    - path: data/models/herdnet_v1/
      hash: md5
      md5: 4cec24c59fd4329af6c3957a2489455b.dir
      size: 440615282
      nfiles: 4
  fix-headers-train-csv:
    cmd: "sed '1s/Image,x1,y1,x2,y2,Label/images,x_min,y_min,x_max,y_max,labels/'
      data/groundtruth/csv/train_big_size_A_B_E_K_WH_WB.csv > data/gt-preprocessed/csv/train_big_size_A_B_E_K_WH_WB-fixed-header.csv\n"
    deps:
    - path: data/groundtruth/csv/train_big_size_A_B_E_K_WH_WB.csv
      hash: md5
      md5: b9a83adcb4338121b4a29bb538223069
      size: 362510
    outs:
    - path:
        data/gt-preprocessed/csv/train_big_size_A_B_E_K_WH_WB-fixed-header.csv
      hash: md5
      md5: 4df85b8755658f264f15ab15aa3b7ef3
      size: 362524
  fix-headers-val-csv:
    cmd: "sed '1s/Image,x1,y1,x2,y2,Label/images,x_min,y_min,x_max,y_max,labels/'
      data/groundtruth/csv/val_big_size_A_B_E_K_WH_WB.csv > data/gt-preprocessed/csv/val_big_size_A_B_E_K_WH_WB-fixed-header.csv\n"
    deps:
    - path: data/groundtruth/csv/val_big_size_A_B_E_K_WH_WB.csv
      hash: md5
      md5: 670bc1087d9255d49156e84fa95ef4d7
      size: 50608
    outs:
    - path: data/gt-preprocessed/csv/val_big_size_A_B_E_K_WH_WB-fixed-header.csv
      hash: md5
      md5: 15acbab82e8022090098948c43ebff89
      size: 50622
  fix-headers-test-csv:
    cmd: "sed '1s/Image,x1,y1,x2,y2,Label/images,x_min,y_min,x_max,y_max,labels/'
      data/groundtruth/csv/test_big_size_A_B_E_K_WH_WB.csv > data/gt-preprocessed/csv/test_big_size_A_B_E_K_WH_WB-fixed-header.csv\n"
    deps:
    - path: data/groundtruth/csv/test_big_size_A_B_E_K_WH_WB.csv
      hash: md5
      md5: f9f826c539574dbd80c8a8e70ff9e2cf
      size: 120371
    outs:
    - path:
        data/gt-preprocessed/csv/test_big_size_A_B_E_K_WH_WB-fixed-header.csv
      hash: md5
      md5: 30731a9a455b58e36394dd89e24849dc
      size: 120385
  patches-512-ol-160-mv0.3-val:
    cmd: "python ../HerdNet/tools/patcher.py    -csv data/groundtruth/csv/val_big_size_A_B_E_K_WH_WB-fixed-header.csv\
      \  -min 0.3       data/val/  512 512 160  data/patches-512-ol-160-m0.3/val\n"
    deps:
    - path: ../HerdNet/tools/patcher.py
      hash: md5
      md5: 2a07254dd36f2589e746b047d9ed640d
      size: 3802
    - path: data/groundtruth/csv/val_big_size_A_B_E_K_WH_WB-fixed-header.csv
      hash: md5
      md5: 15acbab82e8022090098948c43ebff89
      size: 50622
    - path: data/val/
      hash: md5
      md5: 7c59a6075823e53aceb6ed1985746da5.dir
      size: 1041037675
      nfiles: 111
    outs:
    - path: data/patches-512-ol-160-m0.3/val
      hash: md5
      md5: f2004882a9587bdc5af0fc4a4b1ab98d.dir
      size: 40527016
      nfiles: 1114
  patches-512-ol-160-mv0.3-test:
    cmd: "python ../HerdNet/tools/patcher.py    -csv data/groundtruth/csv/test_big_size_A_B_E_K_WH_WB-fixed-header.csv\
      \  -min 0.3 data/test/  512 512 160  data/patches-512-ol-160-m0.3/test\n"
    deps:
    - path: ../HerdNet/tools/patcher.py
      hash: md5
      md5: 2a07254dd36f2589e746b047d9ed640d
      size: 3802
    - path: data/groundtruth/csv/test_big_size_A_B_E_K_WH_WB-fixed-header.csv
      hash: md5
      md5: 30731a9a455b58e36394dd89e24849dc
      size: 120385
    - path: data/test/
      hash: md5
      md5: 543905ee38c7af30e4a5ccc4b1670752.dir
      size: 2117638463
      nfiles: 258
    outs:
    - path: data/patches-512-ol-160-m0.3/test/
      hash: md5
      md5: 5b82623f43769c275ad2d246baa5ecb3.dir
      size: 72509931
      nfiles: 2445
  patches-512-ol-160-mv0.3-train:
    cmd: "python ../HerdNet/tools/patcher.py    -csv data/groundtruth/csv/train_big_size_A_B_E_K_WH_WB-fixed-header.csv\
      \  -min 0.3 data/train/  512 512 160  data/patches-512-ol-160-m0.3/train\n"
    deps:
    - path: ../HerdNet/tools/patcher.py
      hash: md5
      md5: 2a07254dd36f2589e746b047d9ed640d
      size: 3802
    - path: data/groundtruth/csv/train_big_size_A_B_E_K_WH_WB-fixed-header.csv
      hash: md5
      md5: 4df85b8755658f264f15ab15aa3b7ef3
      size: 362524
    - path: data/train/
      hash: md5
      md5: cdd58c7737f0c1e8b7a4db5f99619b86.dir
      size: 8163547559
      nfiles: 928
    outs:
    - path: data/patches-512-ol-160-m0.3/train
      hash: md5
      md5: 264c4092e03de15c3c67bc19e0793d4a.dir
      size: 285273691
      nfiles: 8142
  patches-512-ol-160-mv0.3-train-tiny:
    cmd: "mkdir -p data/patches-512-ol-160-m0.3/train-tiny && head -n 200 data/patches-512-ol-160-m0.3/train/gt.csv\
      \  > data/patches-512-ol-160-m0.3/train-tiny/gt-head-200.csv\n"
    deps:
    - path: data/patches-512-ol-160-m0.3/train/gt.csv
      hash: md5
      md5: ab0941404acb2006ee1e210438de8c4c
      size: 1212027
    outs:
    - path: data/patches-512-ol-160-m0.3/train-tiny/gt-head-200.csv
      hash: md5
      md5: f6be0c3a0883902dd377c80886f25be4
      size: 21984
  patches-512-ol-160-mv0.3-valid-tiny:
    cmd: "mkdir -p data/patches-512-ol-160-m0.3/val-tiny &&  head -n 25 data/patches-512-ol-160-m0.3/val/gt.csv\
      \  > data/patches-512-ol-160-m0.3/val-tiny/gt-head-25.csv\n"
    deps:
    - path: data/patches-512-ol-160-m0.3/val/gt.csv
      hash: md5
      md5: 1cc3e635f39f7c4e96d03896e1c8a34e
      size: 163824
    outs:
    - path: data/patches-512-ol-160-m0.3/val-tiny/gt-head-25.csv
      hash: md5
      md5: f4866b730e65a2f4791cc7deafd8f063
      size: 2708
  train-faster-rcnn-resnet-50-hn-trainer-tiny:
    cmd: "python oficial_herdnet/tools/train.py  --config-path $PWD/configs/ train=faster_rcnn_herdnet_trainer
      train.training_settings.work_dir=data/models/faster-rcnn-tiny train.training_settings.epochs=3
      train.datasets.train.csv_file=data/patches-512-ol-160-m0.3/train-tiny/gt-head-200.csv
      train.datasets.validate.csv_file=data/patches-512-ol-160-m0.3/val-tiny/gt-head-25.csv
      train.training_settings.print_freq=10\n"
    deps:
    - path: data/patches-512-ol-160-m0.3/train-tiny/gt-head-200.csv
      hash: md5
      md5: f6be0c3a0883902dd377c80886f25be4
      size: 21984
    - path: data/patches-512-ol-160-m0.3/val-tiny/gt-head-25.csv
      hash: md5
      md5: f4866b730e65a2f4791cc7deafd8f063
      size: 2708
    - path: oficial_herdnet/tools/train.py
      hash: md5
      md5: e2bfa812a8a05e5ac2f44125f26d90ec
      size: 13040
    outs:
    - path: data/models/faster-rcnn-tiny
      hash: md5
      md5: 35cc74c89fc3e1b9a4f3c9c718a2b1e3.dir
      size: 992863812
      nfiles: 4
  add-info-to-tmp-model:
    cmd: "python tools/add_info_to_model.py --config-path $PWD/configs/ train=faster_rcnn_herdnet_trainer\
      \         add_info.best_model_pth_path=data/models/tmp/faster-rcnn/best_model-by-epoch-70.pth\n"

  train-faster-rcnn-hn-trainer:
    cmd: "python oficial_herdnet/tools/train.py  --config-path $PWD/configs/ train=faster_rcnn_herdnet_trainer\
      \  train.training_settings.work_dir=data/models/faster-rcnn/resnet50-100-epochs-tbl4
      train.training_settings.epochs=100\n"
    deps:
    - path: configs/train/faster_rcnn_herdnet_trainer.yaml
      hash: md5
      md5: ff9f05a188d5325a613d5ee5769db05d
      size: 2265
    - path: data/patches-512-ol-160-m0.3/train/gt.csv
      hash: md5
      md5: ab0941404acb2006ee1e210438de8c4c
      size: 1212027
    - path: oficial_herdnet/tools/train.py
      hash: md5
      md5: e2bfa812a8a05e5ac2f44125f26d90ec
      size: 13040
    - path: data/test/
      hash: md5
      md5: 543905ee38c7af30e4a5ccc4b1670752.dir
      size: 2117638463
      nfiles: 258
    outs:
    - path: data/models/faster-rcnn/resnet50-100-epochs-tbl4
      hash: md5
      md5: d81b61b11fb66679e17cbea3d2b3325e.dir
      size: 1490431295
      nfiles: 5

  test-faster-rcnn-resnet50-patches:
    cmd: "python oficial_herdnet/tools/test.py  --config-path $PWD/configs/ test=faster_rcnn
      test.device_name=\"cuda\" test.wandb_mode=\"online\" test.wandb_run=test-frcnn-resnet50
      test.model.pth_file=data/models/faster-rcnn/resnet50-100-epochs-tbl4/best_model.pth
      test.model.kwargs.architecture=resnet50 test.stitcher=null test.dataset.csv_file=data/patches-512-ol-160-m0.3/test/gt.csv
      test.dataset.root_dir=data/patches-512-ol-160-m0.3/test/ test.results_dir=data/test_results/frcnn-resnet50\n"
    deps:
    - path: ./configs/test/faster_rcnn.yaml
      hash: md5
      md5: 2f8a1595e15f79ee52a6e081e33715bb
      size: 1231
    - path: data/models/faster-rcnn/resnet50-100-epochs-tbl4
      hash: md5
      md5: d81b61b11fb66679e17cbea3d2b3325e.dir
      size: 1490431295
      nfiles: 5
    - path: data/patches-512-ol-160-m0.3/test/
      hash: md5
      md5: 5b82623f43769c275ad2d246baa5ecb3.dir
      size: 72509931
      nfiles: 2445
    outs:
    - path: data/test_results/frcnn-resnet50
      hash: md5
      md5: f5c639b6ebd529040e88d2c26270cd3d.dir
      size: 1516718
      nfiles: 4

  test-faster-rcnn-resnet50-full:
    cmd: "python oficial_herdnet/tools/test.py  --config-path $PWD/configs/ test=faster_rcnn
      test.device_name=\"cuda\" test.wandb_mode=\"online\" test.dataset.batch_size=1
      test.wandb_run=test-frcnn-resnet50 test.model.pth_file=data/models/faster-rcnn/resnet50-100-epochs-tbl4/best_model.pth
      test.model.kwargs.architecture=resnet50 test.dataset.csv_file=data/gt-preprocessed/csv/test_big_size_A_B_E_K_WH_WB-fixed-header.csv
      test.dataset.root_dir=data/test/ test.results_dir=data/test_results/frcnn-resnet50-full-imgs\n"
    deps:
    - path: ./configs/test/faster_rcnn.yaml
      hash: md5
      md5: 2f8a1595e15f79ee52a6e081e33715bb
      size: 1231

    - path: data/models/faster-rcnn/resnet50-100-epochs-tbl4
      hash: md5
      md5: d81b61b11fb66679e17cbea3d2b3325e.dir
      size: 1490431295
      nfiles: 5
    outs:
    - path: data/test_results/frcnn-resnet50-full-imgs
      hash: md5
      md5: 67ba715b47bc3e01aad498392943b781.dir
      size: 1245499

  train-faster-rcnn-resnet-101:
    cmd: "python oficial_herdnet/tools/train.py  --config-path $PWD/configs/ train=faster_rcnn_herdnet_trainer
      train.wandb_mode=offline train.wandb_run=faster-rcnn-resnet-101 train.model.kwargs.architecture=resnet101
      train.training_settings.work_dir=data/models/faster-rcnn/resnet101-100-epochs-tbl4
      train.training_settings.epochs=100\n"
    deps:
    - path: configs/train/faster_rcnn_herdnet_trainer.yaml
      hash: md5
      md5: f3a7bc4136e6d2802009465b60fbe938
      size: 2299
    - path: data/patches-512-ol-160-m0.3/train/gt.csv
      hash: md5
      md5: ab0941404acb2006ee1e210438de8c4c
      size: 1212027
    - path: oficial_herdnet/tools/train.py
      hash: md5
      md5: 7078b8ab8748ae763c7967344fd9a9f2
      size: 14206
    outs:
    - path: data/models/faster-rcnn/resnet101-100-epochs-tbl4
      hash: md5
      md5: 320af9eda3b9c8e7e0914cfbc3ce817a.dir
      size: 1449564593

  test-faster-rcnn-resnet101-full:
    cmd: "python oficial_herdnet/tools/test.py  --config-path $PWD/configs/ test=faster_rcnn
      test.device_name=\"cuda\" test.wandb_mode=\"online\" test.dataset.batch_size=1
      test.wandb_run=test-frcnn-resnet101 test.model.pth_file=data/models/faster-rcnn/resnet101-100-epochs-tbl4/best_model.pth
      test.model.kwargs.architecture=resnet101 test.dataset.csv_file=data/gt-preprocessed/csv/test_big_size_A_B_E_K_WH_WB-fixed-header.csv
      test.dataset.root_dir=data/test/ test.results_dir=data/test_results/frcnn-resnet101-full-imgs\n"
    deps:
    - path: ./configs/test/faster_rcnn.yaml
      hash: md5
      md5: 2f8a1595e15f79ee52a6e081e33715bb
      size: 1231
    - path: data/models/faster-rcnn/resnet101-100-epochs-tbl4
      hash: md5
      md5: 320af9eda3b9c8e7e0914cfbc3ce817a.dir
      size: 1449564593
      nfiles: 4
    - path: data/test/
      hash: md5
      md5: 543905ee38c7af30e4a5ccc4b1670752.dir
      size: 2117638463
      nfiles: 258
    outs:
    - path: data/test_results/frcnn-resnet101-full-imgs
      hash: md5
<<<<<<< HEAD
      md5: 67ba715b47bc3e01aad498392943b781.dir
      size: 1245499
      nfiles: 4
  desc-faster-rcnn-resnet50:
    cmd: "python tools/describe_model.py --config-path=$PWD/configs  test=faster_rcnn
      test.device_name=\"cpu\" test.model.kwargs.architecture=resnet50 test.model.kwargs.trainable_backbone_layers=4
      test.model.pth_file=data/models/faster-rcnn/resnet50-100-epochs-tbl4/best_model.pth
      +test.group_depth=2 +test.results_file=data/model_descs/parameters-frcnn-resnet-50.csv\n"
    deps:
    - path: ./configs/test/faster_rcnn.yaml
      hash: md5
      md5: 200dc9587b7fc6c99328563464cebef5
      size: 1203
    - path: data/models/faster-rcnn/resnet50-100-epochs-tbl4
      hash: md5
      md5: d81b61b11fb66679e17cbea3d2b3325e.dir
      size: 1490431295
      nfiles: 5
    - path: tools/describe_model.py
      hash: md5
      md5: a77d72cf42f37765396a1590a123ca2f
      size: 1924
    outs:
    - path: data/model_descs/parameters-frcnn-resnet-50.csv
      hash: md5
      md5: d4804f6913553b04731e25ba51b3fd48
      size: 145
  desc-herdnet-v1:
    cmd: "python tools/describe_model.py --config-path=$PWD/configs  test=herdnet
      test.device_name=\"cpu\" test.model.pth_file=data/models/herdnet_v1/best_model.pth
      +test.group_depth=2 +test.results_file=data/model_descs/parameters-herdnet-v1.csv\n"
    deps:
    - path: data/models/herdnet_v1/best_model.pth
      hash: md5
      md5: 42e16db884bb86fed58d7b5e7dd60e01
      size: 219993031
    - path: oficial_herdnet/configs/test/herdnet.yaml
      hash: md5
      md5: e6865b870a7ed44d90ac202a8a937a94
      size: 868
    - path: tools/describe_model.py
      hash: md5
      md5: a77d72cf42f37765396a1590a123ca2f
      size: 1924
    outs:
    - path: data/model_descs/parameters-herdnet-v1.csv
      hash: md5
      md5: b500d8213f3144d096d7282eacd461b3
      size: 177
=======
      md5: ea48f6a005445c58f46ff4b0ab5e1bcb.dir
      size: 1120993
      nfiles: 4
>>>>>>> f4c23140
<|MERGE_RESOLUTION|>--- conflicted
+++ resolved
@@ -414,9 +414,8 @@
     outs:
     - path: data/test_results/frcnn-resnet101-full-imgs
       hash: md5
-<<<<<<< HEAD
-      md5: 67ba715b47bc3e01aad498392943b781.dir
-      size: 1245499
+      md5: ea48f6a005445c58f46ff4b0ab5e1bcb.dir
+      size: 1120993
       nfiles: 4
   desc-faster-rcnn-resnet50:
     cmd: "python tools/describe_model.py --config-path=$PWD/configs  test=faster_rcnn
@@ -463,9 +462,4 @@
     - path: data/model_descs/parameters-herdnet-v1.csv
       hash: md5
       md5: b500d8213f3144d096d7282eacd461b3
-      size: 177
-=======
-      md5: ea48f6a005445c58f46ff4b0ab5e1bcb.dir
-      size: 1120993
-      nfiles: 4
->>>>>>> f4c23140
+      size: 177