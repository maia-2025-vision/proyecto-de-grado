schema: '2.0'
stages:
  patches-512-ol-160-mv01-val:
    cmd: python oficial_herdnet/tools/patcher.py data/val 512 512 160 
      data/patches-512-ol-160-m01/val  -csv 
      data/groundtruth/csv/val_big_size_A_B_E_K_WH_WB-fixed-header.csv && python
      oficial_herdnet/tools/csv_to_points.py -i 
      data/patches-512-ol-160-m01/val/gt.csv -o 
      data/patches-512-ol-160-m01/val_points_gt.csv
    deps:
    - path: data/groundtruth/csv/val_big_size_A_B_E_K_WH_WB-fixed-header.csv
      hash: md5
      md5: 15acbab82e8022090098948c43ebff89
      size: 50622
    - path: data/val/
      hash: md5
      md5: 7c59a6075823e53aceb6ed1985746da5.dir
      size: 1041037675
      nfiles: 111
    - path: oficial_herdnet/tools/patcher.py
      hash: md5
      md5: d2a425277992cba02663f97de6ff6fdb
      size: 3940
    outs:
    - path: data/patches-512-ol-160-m01/val/
      hash: md5
      md5: 66d0c949e34d595a2da73c7a1cd5b190.dir
      size: 42355412
      nfiles: 1167
    - path: data/patches-512-ol-160-m01/val_points_gt.csv
      hash: md5
      md5: 5c329172fbad52ddd362b5e67bccf651
      size: 95080
  patches-512-ol-160-mv01-test:
    cmd: python oficial_herdnet/tools/patcher.py data/test 512 512 160 
      data/patches-512-ol-160-m01/test  -csv 
      data/groundtruth/csv/test_big_size_A_B_E_K_WH_WB-fixed-header.csv && 
      python oficial_herdnet/tools/csv_to_points.py -i 
      data/patches-512-ol-160-m01/test/gt.csv -o 
      data/patches-512-ol-160-m01/test_points_gt.csv
    deps:
    - path: data/groundtruth/csv/test_big_size_A_B_E_K_WH_WB-fixed-header.csv
      hash: md5
      md5: 30731a9a455b58e36394dd89e24849dc
      size: 120385
    - path: data/test/
      hash: md5
      md5: 543905ee38c7af30e4a5ccc4b1670752.dir
      size: 2117638463
      nfiles: 258
    - path: oficial_herdnet/tools/patcher.py
      hash: md5
      md5: d2a425277992cba02663f97de6ff6fdb
      size: 3940
    outs:
    - path: data/patches-512-ol-160-m01/test/
      hash: md5
      md5: 71eb378f9db92d36b358703d400013cd.dir
      size: 75831301
      nfiles: 2559
    - path: data/patches-512-ol-160-m01/test_points_gt.csv
      hash: md5
      md5: d637312c2d5d6bd6acb1d05ac5560362
      size: 230725
  patches-512-ol-160-mv01-train:
    cmd: python oficial_herdnet/tools/patcher.py data/train 512 512 160 
      data/patches-512-ol-160-m01/train  -csv 
      data/groundtruth/csv/train_big_size_A_B_E_K_WH_WB-fixed-header.csv && 
      python oficial_herdnet/tools/csv_to_points.py -i 
      data/patches-512-ol-160-m01/train/gt.csv -o 
      data/patches-512-ol-160-m01/train_points_gt.csv
    deps:
    - path: data/groundtruth/csv/train_big_size_A_B_E_K_WH_WB-fixed-header.csv
      hash: md5
      md5: 4df85b8755658f264f15ab15aa3b7ef3
      size: 362524
    - path: data/train/
      hash: md5
      md5: cdd58c7737f0c1e8b7a4db5f99619b86.dir
      size: 8163547559
      nfiles: 928
    - path: oficial_herdnet/tools/patcher.py
      hash: md5
      md5: d2a425277992cba02663f97de6ff6fdb
      size: 3940
    outs:
    - path: data/patches-512-ol-160-m01/train/
      hash: md5
      md5: 8a7be22b432edc7050cc3cd719c278d3.dir
      size: 300527679
      nfiles: 8582
    - path: data/patches-512-ol-160-m01/train_points_gt.csv
      hash: md5
      md5: 4f162229d5e0c3bb1b92e44132e5e4a0
      size: 707567
  train-herdnet-v1:
    cmd: python oficial_herdnet/tools/train.py 
      train.training_settings.work_dir=data/models/herdnet_v1/
    deps:
    - path: data/patches-512-ol-160-m01/train/
      hash: md5
      md5: 8a7be22b432edc7050cc3cd719c278d3.dir
      size: 300527679
      nfiles: 8582
    - path: data/patches-512-ol-160-m01/train_points_gt.csv
      hash: md5
      md5: 4f162229d5e0c3bb1b92e44132e5e4a0
      size: 707567
    - path: data/patches-512-ol-160-m01/val/
      hash: md5
      md5: 66d0c949e34d595a2da73c7a1cd5b190.dir
      size: 42355412
      nfiles: 1167
    - path: data/patches-512-ol-160-m01/val_points_gt.csv
      hash: md5
      md5: 5c329172fbad52ddd362b5e67bccf651
      size: 95080
    outs:
    - path: data/models/herdnet_v1/
      hash: md5
      md5: 4cec24c59fd4329af6c3957a2489455b.dir
      size: 440615282
      nfiles: 4
  fix-headers-train-csv:
    cmd: "sed '1s/Image,x1,y1,x2,y2,Label/images,x_min,y_min,x_max,y_max,labels/'
      data/groundtruth/csv/train_big_size_A_B_E_K_WH_WB.csv > data/gt-preprocessed/csv/train_big_size_A_B_E_K_WH_WB-fixed-header.csv\n"
    deps:
    - path: data/groundtruth/csv/train_big_size_A_B_E_K_WH_WB.csv
      hash: md5
      md5: b9a83adcb4338121b4a29bb538223069
      size: 362510
    outs:
    - path: 
        data/gt-preprocessed/csv/train_big_size_A_B_E_K_WH_WB-fixed-header.csv
      hash: md5
      md5: 4df85b8755658f264f15ab15aa3b7ef3
      size: 362524
  fix-headers-val-csv:
    cmd: "sed '1s/Image,x1,y1,x2,y2,Label/images,x_min,y_min,x_max,y_max,labels/'
      data/groundtruth/csv/val_big_size_A_B_E_K_WH_WB.csv > data/gt-preprocessed/csv/val_big_size_A_B_E_K_WH_WB-fixed-header.csv\n"
    deps:
    - path: data/groundtruth/csv/val_big_size_A_B_E_K_WH_WB.csv
      hash: md5
      md5: 670bc1087d9255d49156e84fa95ef4d7
      size: 50608
    outs:
    - path: data/gt-preprocessed/csv/val_big_size_A_B_E_K_WH_WB-fixed-header.csv
      hash: md5
      md5: 15acbab82e8022090098948c43ebff89
      size: 50622
  fix-headers-test-csv:
    cmd: "sed '1s/Image,x1,y1,x2,y2,Label/images,x_min,y_min,x_max,y_max,labels/'
      data/groundtruth/csv/test_big_size_A_B_E_K_WH_WB.csv > data/gt-preprocessed/csv/test_big_size_A_B_E_K_WH_WB-fixed-header.csv\n"
    deps:
    - path: data/groundtruth/csv/test_big_size_A_B_E_K_WH_WB.csv
      hash: md5
      md5: f9f826c539574dbd80c8a8e70ff9e2cf
      size: 120371
    outs:
    - path: 
        data/gt-preprocessed/csv/test_big_size_A_B_E_K_WH_WB-fixed-header.csv
      hash: md5
      md5: 30731a9a455b58e36394dd89e24849dc
      size: 120385
  patches-512-ol-160-mv0.3-val:
    cmd: "python ../HerdNet/tools/patcher.py    -csv data/groundtruth/csv/val_big_size_A_B_E_K_WH_WB-fixed-header.csv\
      \  -min 0.3       data/val/  512 512 160  data/patches-512-ol-160-m0.3/val\n"
    deps:
    - path: ../HerdNet/tools/patcher.py
      hash: md5
      md5: 2a07254dd36f2589e746b047d9ed640d
      size: 3802
    - path: data/groundtruth/csv/val_big_size_A_B_E_K_WH_WB-fixed-header.csv
      hash: md5
      md5: 15acbab82e8022090098948c43ebff89
      size: 50622
    - path: data/val/
      hash: md5
      md5: 7c59a6075823e53aceb6ed1985746da5.dir
      size: 1041037675
      nfiles: 111
    outs:
    - path: data/patches-512-ol-160-m0.3/val
      hash: md5
      md5: f2004882a9587bdc5af0fc4a4b1ab98d.dir
      size: 40527016
      nfiles: 1114
  patches-512-ol-160-mv0.3-test:
    cmd: "python ../HerdNet/tools/patcher.py    -csv data/groundtruth/csv/test_big_size_A_B_E_K_WH_WB-fixed-header.csv\
      \  -min 0.3 data/test/  512 512 160  data/patches-512-ol-160-m0.3/test\n"
    deps:
    - path: ../HerdNet/tools/patcher.py
      hash: md5
      md5: 2a07254dd36f2589e746b047d9ed640d
      size: 3802
    - path: data/groundtruth/csv/test_big_size_A_B_E_K_WH_WB-fixed-header.csv
      hash: md5
      md5: 30731a9a455b58e36394dd89e24849dc
      size: 120385
    - path: data/test/
      hash: md5
      md5: 543905ee38c7af30e4a5ccc4b1670752.dir
      size: 2117638463
      nfiles: 258
    outs:
    - path: data/patches-512-ol-160-m0.3/test/
      hash: md5
      md5: 5b82623f43769c275ad2d246baa5ecb3.dir
      size: 72509931
      nfiles: 2445
  patches-512-ol-160-mv0.3-train:
    cmd: "python ../HerdNet/tools/patcher.py    -csv data/groundtruth/csv/train_big_size_A_B_E_K_WH_WB-fixed-header.csv\
      \  -min 0.3 data/train/  512 512 160  data/patches-512-ol-160-m0.3/train\n"
    deps:
    - path: ../HerdNet/tools/patcher.py
      hash: md5
      md5: 2a07254dd36f2589e746b047d9ed640d
      size: 3802
    - path: data/groundtruth/csv/train_big_size_A_B_E_K_WH_WB-fixed-header.csv
      hash: md5
      md5: 4df85b8755658f264f15ab15aa3b7ef3
      size: 362524
    - path: data/train/
      hash: md5
      md5: cdd58c7737f0c1e8b7a4db5f99619b86.dir
      size: 8163547559
      nfiles: 928
    outs:
    - path: data/patches-512-ol-160-m0.3/train
      hash: md5
      md5: 264c4092e03de15c3c67bc19e0793d4a.dir
      size: 285273691
      nfiles: 8142
  patches-512-ol-160-mv0.3-train-tiny:
    cmd: "mkdir -p data/patches-512-ol-160-m0.3/train-tiny && head -n 200 data/patches-512-ol-160-m0.3/train/gt.csv\
      \  > data/patches-512-ol-160-m0.3/train-tiny/gt-head-200.csv\n"
    deps:
    - path: data/patches-512-ol-160-m0.3/train/gt.csv
      hash: md5
      md5: ab0941404acb2006ee1e210438de8c4c
      size: 1212027
    outs:
    - path: data/patches-512-ol-160-m0.3/train-tiny/gt-head-200.csv
      hash: md5
      md5: f6be0c3a0883902dd377c80886f25be4
      size: 21984
  patches-512-ol-160-mv0.3-valid-tiny:
    cmd: "mkdir -p data/patches-512-ol-160-m0.3/val-tiny &&  head -n 25 data/patches-512-ol-160-m0.3/val/gt.csv\
      \  > data/patches-512-ol-160-m0.3/val-tiny/gt-head-25.csv\n"
    deps:
    - path: data/patches-512-ol-160-m0.3/val/gt.csv
      hash: md5
      md5: 1cc3e635f39f7c4e96d03896e1c8a34e
      size: 163824
    outs:
    - path: data/patches-512-ol-160-m0.3/val-tiny/gt-head-25.csv
      hash: md5
      md5: f4866b730e65a2f4791cc7deafd8f063
      size: 2708
  train-faster-rcnn-hn-trainer-tiny:
    cmd: "python oficial_herdnet/tools/train.py  --config-path $PWD/configs/ train=faster_rcnn_herdnet_trainer
      train.training_settings.work_dir=data/models/faster-rcnn-tiny train.training_settings.epochs=3
      train.datasets.train.csv_file=data/patches-512-ol-160-m0.3/train-tiny/gt-head-200.csv
      train.datasets.validate.csv_file=data/patches-512-ol-160-m0.3/val-tiny/gt-head-25.csv
      train.training_settings.print_freq=10\n"
    deps:
    - path: data/patches-512-ol-160-m0.3/train-tiny/gt-head-200.csv
      hash: md5
      md5: f6be0c3a0883902dd377c80886f25be4
      size: 21984
    - path: data/patches-512-ol-160-m0.3/val-tiny/gt-head-25.csv
      hash: md5
      md5: f4866b730e65a2f4791cc7deafd8f063
      size: 2708
    - path: oficial_herdnet/tools/train.py
      hash: md5
      md5: e2bfa812a8a05e5ac2f44125f26d90ec
      size: 13040
    outs:
    - path: data/models/faster-rcnn-tiny
      hash: md5
      md5: 35cc74c89fc3e1b9a4f3c9c718a2b1e3.dir
      size: 992863812
      nfiles: 4
  add-info-to-tmp-model:
    cmd: "python tools/add_info_to_model.py --config-path $PWD/configs/ train=faster_rcnn_herdnet_trainer\
      \         add_info.best_model_pth_path=data/models/tmp/faster-rcnn/best_model-by-epoch-70.pth\n"

  train-faster-rcnn-hn-trainer:
    cmd: "python oficial_herdnet/tools/train.py  --config-path $PWD/configs/ train=faster_rcnn_herdnet_trainer\
      \  train.training_settings.work_dir=data/models/faster-rcnn/resnet50-100-epochs-tbl4
      train.training_settings.epochs=100\n"
    deps:
    - path: configs/train/faster_rcnn_herdnet_trainer.yaml
      hash: md5
      md5: ff9f05a188d5325a613d5ee5769db05d
      size: 2265
    - path: data/patches-512-ol-160-m0.3/train/gt.csv
      hash: md5
      md5: ab0941404acb2006ee1e210438de8c4c
      size: 1212027
    - path: oficial_herdnet/tools/train.py
      hash: md5
      md5: e2bfa812a8a05e5ac2f44125f26d90ec
      size: 13040
    outs:
    - path: data/models/faster-rcnn/resnet50-100-epochs-tbl4
      hash: md5
      md5: d81b61b11fb66679e17cbea3d2b3325e.dir
      size: 1490431295
      nfiles: 5
<<<<<<< HEAD
  train-faster-rcnn-resnet-101:
    cmd: "python oficial_herdnet/tools/train.py  --config-path $PWD/configs/ train=faster_rcnn_herdnet_trainer
      train.wandb_mode=offline train.wandb_run=faster-rcnn-resnet-101 train.model.kwargs.architecture=resnet101
      train.training_settings.work_dir=data/models/faster-rcnn/resnet101-100-epochs-tbl4
      train.training_settings.epochs=100\n"
    deps:
    - path: configs/train/faster_rcnn_herdnet_trainer.yaml
      hash: md5
      md5: f3a7bc4136e6d2802009465b60fbe938
      size: 2299
    - path: data/patches-512-ol-160-m0.3/train/gt.csv
      hash: md5
      md5: ab0941404acb2006ee1e210438de8c4c
      size: 1212027
    - path: oficial_herdnet/tools/train.py
      hash: md5
      md5: 7078b8ab8748ae763c7967344fd9a9f2
      size: 14206
    outs:
    - path: data/models/faster-rcnn/resnet101-100-epochs-tbl4
      hash: md5
      md5: 320af9eda3b9c8e7e0914cfbc3ce817a.dir
      size: 1449564593
=======
  test-faster-rcnn-resnet50:
    cmd: "python oficial_herdnet/tools/test.py  --config-path $PWD/configs/ test=faster_rcnn
      test.device_name=\"cuda\" test.wandb_mode=\"online\" test.wandb_run=test-frcnn-resnet50
      test.model.pth_file=data/models/faster-rcnn/resnet50-100-epochs-tbl4/best_model.pth
      test.model.kwargs.architecture=resnet50 test.stitcher=null test.dataset.csv_file=data/patches-512-ol-160-m0.3/test/gt.csv
      test.dataset.root_dir=data/patches-512-ol-160-m0.3/test/ test.results_dir=data/test_results/frcnn-resnet50\n"
    deps:
    - path: ./configs/test/faster_rcnn.yaml
      hash: md5
      md5: 2f8a1595e15f79ee52a6e081e33715bb
      size: 1231
    - path: data/models/faster-rcnn/resnet50-100-epochs-tbl4
      hash: md5
      md5: d81b61b11fb66679e17cbea3d2b3325e.dir
      size: 1490431295
      nfiles: 5
    - path: data/patches-512-ol-160-m0.3/test/
      hash: md5
      md5: 5b82623f43769c275ad2d246baa5ecb3.dir
      size: 72509931
      nfiles: 2445
    outs:
    - path: data/test_results/frcnn-resnet50
      hash: md5
      md5: f5c639b6ebd529040e88d2c26270cd3d.dir
      size: 1516718
>>>>>>> c88282c7
      nfiles: 4<|MERGE_RESOLUTION|>--- conflicted
+++ resolved
@@ -309,31 +309,7 @@
       md5: d81b61b11fb66679e17cbea3d2b3325e.dir
       size: 1490431295
       nfiles: 5
-<<<<<<< HEAD
-  train-faster-rcnn-resnet-101:
-    cmd: "python oficial_herdnet/tools/train.py  --config-path $PWD/configs/ train=faster_rcnn_herdnet_trainer
-      train.wandb_mode=offline train.wandb_run=faster-rcnn-resnet-101 train.model.kwargs.architecture=resnet101
-      train.training_settings.work_dir=data/models/faster-rcnn/resnet101-100-epochs-tbl4
-      train.training_settings.epochs=100\n"
-    deps:
-    - path: configs/train/faster_rcnn_herdnet_trainer.yaml
-      hash: md5
-      md5: f3a7bc4136e6d2802009465b60fbe938
-      size: 2299
-    - path: data/patches-512-ol-160-m0.3/train/gt.csv
-      hash: md5
-      md5: ab0941404acb2006ee1e210438de8c4c
-      size: 1212027
-    - path: oficial_herdnet/tools/train.py
-      hash: md5
-      md5: 7078b8ab8748ae763c7967344fd9a9f2
-      size: 14206
-    outs:
-    - path: data/models/faster-rcnn/resnet101-100-epochs-tbl4
-      hash: md5
-      md5: 320af9eda3b9c8e7e0914cfbc3ce817a.dir
-      size: 1449564593
-=======
+
   test-faster-rcnn-resnet50:
     cmd: "python oficial_herdnet/tools/test.py  --config-path $PWD/configs/ test=faster_rcnn
       test.device_name=\"cuda\" test.wandb_mode=\"online\" test.wandb_run=test-frcnn-resnet50
@@ -360,5 +336,28 @@
       hash: md5
       md5: f5c639b6ebd529040e88d2c26270cd3d.dir
       size: 1516718
->>>>>>> c88282c7
-      nfiles: 4+      nfiles: 4
+
+  train-faster-rcnn-resnet-101:
+    cmd: "python oficial_herdnet/tools/train.py  --config-path $PWD/configs/ train=faster_rcnn_herdnet_trainer
+      train.wandb_mode=offline train.wandb_run=faster-rcnn-resnet-101 train.model.kwargs.architecture=resnet101
+      train.training_settings.work_dir=data/models/faster-rcnn/resnet101-100-epochs-tbl4
+      train.training_settings.epochs=100\n"
+    deps:
+    - path: configs/train/faster_rcnn_herdnet_trainer.yaml
+      hash: md5
+      md5: f3a7bc4136e6d2802009465b60fbe938
+      size: 2299
+    - path: data/patches-512-ol-160-m0.3/train/gt.csv
+      hash: md5
+      md5: ab0941404acb2006ee1e210438de8c4c
+      size: 1212027
+    - path: oficial_herdnet/tools/train.py
+      hash: md5
+      md5: 7078b8ab8748ae763c7967344fd9a9f2
+      size: 14206
+    outs:
+    - path: data/models/faster-rcnn/resnet101-100-epochs-tbl4
+      hash: md5
+      md5: 320af9eda3b9c8e7e0914cfbc3ce817a.dir
+      size: 1449564593
