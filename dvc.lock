schema: '2.0'
stages:
  patches-512-ol-160-mv01-val:
    cmd: python oficial_herdnet/tools/patcher.py data/val 512 512 160 
      data/patches-512-ol-160-m01/val -csv 
      data/groundtruth/csv/val_big_size_A_B_E_K_WH_WB-fixed-header.csv && python
      oficial_herdnet/tools/csv_to_points.py -i 
      data/patches-512-ol-160-m01/val/gt.csv -o 
      data/patches-512-ol-160-m01/val_points_gt.csv
    deps:
    - path: data/groundtruth/csv/val_big_size_A_B_E_K_WH_WB-fixed-header.csv
      hash: md5
      md5: 15acbab82e8022090098948c43ebff89
      size: 50622
    - path: data/val/
      hash: md5
      md5: 7c59a6075823e53aceb6ed1985746da5.dir
      size: 1041037675
      nfiles: 111
    - path: oficial_herdnet/tools/patcher.py
      hash: md5
      md5: c07f8d75238ff27ea1404b230d36bb88
      size: 4295
    outs:
    - path: data/patches-512-ol-160-m01/val/
      hash: md5
      md5: 66d0c949e34d595a2da73c7a1cd5b190.dir
      size: 42355412
      nfiles: 1167
    - path: data/patches-512-ol-160-m01/val_points_gt.csv
      hash: md5
      md5: 5c329172fbad52ddd362b5e67bccf651
      size: 95080
  patches-512-ol-160-mv01-test:
    cmd: python oficial_herdnet/tools/patcher.py data/test 512 512 160 
      data/patches-512-ol-160-m01/test -csv 
      data/groundtruth/csv/test_big_size_A_B_E_K_WH_WB-fixed-header.csv && 
      python oficial_herdnet/tools/csv_to_points.py -i 
      data/patches-512-ol-160-m01/test/gt.csv -o 
      data/patches-512-ol-160-m01/test_points_gt.csv
    deps:
    - path: data/groundtruth/csv/test_big_size_A_B_E_K_WH_WB-fixed-header.csv
      hash: md5
      md5: 30731a9a455b58e36394dd89e24849dc
      size: 120385
    - path: data/test/
      hash: md5
      md5: 543905ee38c7af30e4a5ccc4b1670752.dir
      size: 2117638463
      nfiles: 258
    - path: oficial_herdnet/tools/patcher.py
      hash: md5
      md5: c07f8d75238ff27ea1404b230d36bb88
      size: 4295
    outs:
    - path: data/patches-512-ol-160-m01/test/
      hash: md5
      md5: 71eb378f9db92d36b358703d400013cd.dir
      size: 75831301
      nfiles: 2559
    - path: data/patches-512-ol-160-m01/test_points_gt.csv
      hash: md5
      md5: d637312c2d5d6bd6acb1d05ac5560362
      size: 230725
  patches-512-ol-160-mv01-train:
    cmd: python oficial_herdnet/tools/patcher.py data/train 512 512 160 
      data/patches-512-ol-160-m01/train -csv 
      data/groundtruth/csv/train_big_size_A_B_E_K_WH_WB-fixed-header.csv && 
      python oficial_herdnet/tools/csv_to_points.py -i 
      data/patches-512-ol-160-m01/train/gt.csv -o 
      data/patches-512-ol-160-m01/train_points_gt.csv
    deps:
    - path: data/groundtruth/csv/train_big_size_A_B_E_K_WH_WB-fixed-header.csv
      hash: md5
      md5: 4df85b8755658f264f15ab15aa3b7ef3
      size: 362524
    - path: data/train/
      hash: md5
      md5: cdd58c7737f0c1e8b7a4db5f99619b86.dir
      size: 8163547559
      nfiles: 928
    - path: oficial_herdnet/tools/patcher.py
      hash: md5
      md5: c07f8d75238ff27ea1404b230d36bb88
      size: 4295
    outs:
    - path: data/patches-512-ol-160-m01/train/
      hash: md5
      md5: 8a7be22b432edc7050cc3cd719c278d3.dir
      size: 300527679
      nfiles: 8582
    - path: data/patches-512-ol-160-m01/train_points_gt.csv
      hash: md5
      md5: 4f162229d5e0c3bb1b92e44132e5e4a0
      size: 707567
  train-herdnet-v1:
    cmd: python oficial_herdnet/tools/train.py 
      train.training_settings.work_dir=data/models/herdnet_v1/
    deps:
    - path: data/patches-512-ol-160-m01/train/
      hash: md5
      md5: 8a7be22b432edc7050cc3cd719c278d3.dir
      size: 300527679
      nfiles: 8582
    - path: data/patches-512-ol-160-m01/train_points_gt.csv
      hash: md5
      md5: 4f162229d5e0c3bb1b92e44132e5e4a0
      size: 707567
    - path: data/patches-512-ol-160-m01/val/
      hash: md5
      md5: 66d0c949e34d595a2da73c7a1cd5b190.dir
      size: 42355412
      nfiles: 1167
    - path: data/patches-512-ol-160-m01/val_points_gt.csv
      hash: md5
      md5: 5c329172fbad52ddd362b5e67bccf651
      size: 95080
    outs:
    - path: data/models/herdnet_v1/
      hash: md5
      md5: 195d49aeec348661a05c4ff189f411dc.dir
      size: 442486504
      nfiles: 4
  fix-headers-train-csv:
    cmd: "sed '1s/Image,x1,y1,x2,y2,Label/images,x_min,y_min,x_max,y_max,labels/'
      data/groundtruth/csv/train_big_size_A_B_E_K_WH_WB.csv > data/gt-preprocessed/csv/train_big_size_A_B_E_K_WH_WB-fixed-header.csv\n"
    deps:
    - path: data/groundtruth/csv/train_big_size_A_B_E_K_WH_WB.csv
      hash: md5
      md5: b9a83adcb4338121b4a29bb538223069
      size: 362510
    outs:
    - path: 
        data/gt-preprocessed/csv/train_big_size_A_B_E_K_WH_WB-fixed-header.csv
      hash: md5
      md5: 4df85b8755658f264f15ab15aa3b7ef3
      size: 362524
  fix-headers-val-csv:
    cmd: "sed '1s/Image,x1,y1,x2,y2,Label/images,x_min,y_min,x_max,y_max,labels/'
      data/groundtruth/csv/val_big_size_A_B_E_K_WH_WB.csv > data/gt-preprocessed/csv/val_big_size_A_B_E_K_WH_WB-fixed-header.csv\n"
    deps:
    - path: data/groundtruth/csv/val_big_size_A_B_E_K_WH_WB.csv
      hash: md5
      md5: 670bc1087d9255d49156e84fa95ef4d7
      size: 50608
    outs:
    - path: data/gt-preprocessed/csv/val_big_size_A_B_E_K_WH_WB-fixed-header.csv
      hash: md5
      md5: 15acbab82e8022090098948c43ebff89
      size: 50622
  fix-headers-test-csv:
    cmd: "sed '1s/Image,x1,y1,x2,y2,Label/images,x_min,y_min,x_max,y_max,labels/'
      data/groundtruth/csv/test_big_size_A_B_E_K_WH_WB.csv > data/gt-preprocessed/csv/test_big_size_A_B_E_K_WH_WB-fixed-header.csv\n"
    deps:
    - path: data/groundtruth/csv/test_big_size_A_B_E_K_WH_WB.csv
      hash: md5
      md5: f9f826c539574dbd80c8a8e70ff9e2cf
      size: 120371
    outs:
    - path: 
        data/gt-preprocessed/csv/test_big_size_A_B_E_K_WH_WB-fixed-header.csv
      hash: md5
      md5: 30731a9a455b58e36394dd89e24849dc
      size: 120385
  patches-512-ol-160-mv0.3-val:
    cmd: "python ../HerdNet/tools/patcher.py    -csv data/groundtruth/csv/val_big_size_A_B_E_K_WH_WB-fixed-header.csv\
      \  -min 0.3       data/val/  512 512 160  data/patches-512-ol-160-m0.3/val\n"
    deps:
    - path: ../HerdNet/tools/patcher.py
      hash: md5
      md5: 2a07254dd36f2589e746b047d9ed640d
      size: 3802
    - path: data/groundtruth/csv/val_big_size_A_B_E_K_WH_WB-fixed-header.csv
      hash: md5
      md5: 15acbab82e8022090098948c43ebff89
      size: 50622
    - path: data/val/
      hash: md5
      md5: 7c59a6075823e53aceb6ed1985746da5.dir
      size: 1041037675
      nfiles: 111
    outs:
    - path: data/patches-512-ol-160-m0.3/val
      hash: md5
      md5: f2004882a9587bdc5af0fc4a4b1ab98d.dir
      size: 40527016
      nfiles: 1114
  patches-512-ol-160-mv0.3-test:
    cmd: "python ../HerdNet/tools/patcher.py    -csv data/groundtruth/csv/test_big_size_A_B_E_K_WH_WB-fixed-header.csv\
      \  -min 0.3 data/test/  512 512 160  data/patches-512-ol-160-m0.3/test\n"
    deps:
    - path: ../HerdNet/tools/patcher.py
      hash: md5
      md5: 2a07254dd36f2589e746b047d9ed640d
      size: 3802
    - path: data/groundtruth/csv/test_big_size_A_B_E_K_WH_WB-fixed-header.csv
      hash: md5
      md5: 30731a9a455b58e36394dd89e24849dc
      size: 120385
    - path: data/test/
      hash: md5
      md5: 543905ee38c7af30e4a5ccc4b1670752.dir
      size: 2117638463
      nfiles: 258
    outs:
    - path: data/patches-512-ol-160-m0.3/test/
      hash: md5
      md5: 5b82623f43769c275ad2d246baa5ecb3.dir
      size: 72509931
      nfiles: 2445
  patches-512-ol-160-mv0.3-train:
    cmd: "python ../HerdNet/tools/patcher.py    -csv data/groundtruth/csv/train_big_size_A_B_E_K_WH_WB-fixed-header.csv\
      \  -min 0.3 data/train/  512 512 160  data/patches-512-ol-160-m0.3/train\n"
    deps:
    - path: ../HerdNet/tools/patcher.py
      hash: md5
      md5: 2a07254dd36f2589e746b047d9ed640d
      size: 3802
    - path: data/groundtruth/csv/train_big_size_A_B_E_K_WH_WB-fixed-header.csv
      hash: md5
      md5: 4df85b8755658f264f15ab15aa3b7ef3
      size: 362524
    - path: data/train/
      hash: md5
      md5: cdd58c7737f0c1e8b7a4db5f99619b86.dir
      size: 8163547559
      nfiles: 928
    outs:
    - path: data/patches-512-ol-160-m0.3/train
      hash: md5
      md5: 264c4092e03de15c3c67bc19e0793d4a.dir
      size: 285273691
      nfiles: 8142
  patches-512-ol-160-mv0.3-train-tiny:
    cmd: "mkdir -p data/patches-512-ol-160-m0.3/train-tiny && head -n 200 data/patches-512-ol-160-m0.3/train/gt.csv\
      \  > data/patches-512-ol-160-m0.3/train-tiny/gt-head-200.csv\n"
    deps:
    - path: data/patches-512-ol-160-m0.3/train/gt.csv
      hash: md5
      md5: ab0941404acb2006ee1e210438de8c4c
      size: 1212027
    outs:
    - path: data/patches-512-ol-160-m0.3/train-tiny/gt-head-200.csv
      hash: md5
      md5: f6be0c3a0883902dd377c80886f25be4
      size: 21984
  patches-512-ol-160-mv0.3-valid-tiny:
    cmd: "mkdir -p data/patches-512-ol-160-m0.3/val-tiny &&  head -n 25 data/patches-512-ol-160-m0.3/val/gt.csv\
      \  > data/patches-512-ol-160-m0.3/val-tiny/gt-head-25.csv\n"
    deps:
    - path: data/patches-512-ol-160-m0.3/val/gt.csv
      hash: md5
      md5: 1cc3e635f39f7c4e96d03896e1c8a34e
      size: 163824
    outs:
    - path: data/patches-512-ol-160-m0.3/val-tiny/gt-head-25.csv
      hash: md5
      md5: f4866b730e65a2f4791cc7deafd8f063
      size: 2708
  train-faster-rcnn-resnet-50-hn-trainer-tiny:
    cmd: "python oficial_herdnet/tools/train.py  --config-path $PWD/configs/ train=faster_rcnn_herdnet_trainer
      train.training_settings.work_dir=data/models/faster-rcnn-tiny train.training_settings.epochs=3
      train.datasets.train.csv_file=data/patches-512-ol-160-m0.3/train-tiny/gt-head-200.csv
      train.datasets.validate.csv_file=data/patches-512-ol-160-m0.3/val-tiny/gt-head-25.csv
      train.training_settings.print_freq=10\n"
    deps:
    - path: data/patches-512-ol-160-m0.3/train-tiny/gt-head-200.csv
      hash: md5
      md5: f6be0c3a0883902dd377c80886f25be4
      size: 21984
    - path: data/patches-512-ol-160-m0.3/val-tiny/gt-head-25.csv
      hash: md5
      md5: f4866b730e65a2f4791cc7deafd8f063
      size: 2708
    - path: oficial_herdnet/tools/train.py
      hash: md5
      md5: e2bfa812a8a05e5ac2f44125f26d90ec
      size: 13040
    outs:
    - path: data/models/faster-rcnn-tiny
      hash: md5
      md5: 35cc74c89fc3e1b9a4f3c9c718a2b1e3.dir
      size: 992863812
      nfiles: 4
  add-info-to-tmp-model:
    cmd: "python tools/add_info_to_model.py --config-path $PWD/configs/ train=faster_rcnn_herdnet_trainer\
      \         add_info.best_model_pth_path=data/models/tmp/faster-rcnn/best_model-by-epoch-70.pth\n"

  train-faster-rcnn-hn-trainer:
    cmd: "python oficial_herdnet/tools/train.py  --config-path $PWD/configs/ train=faster_rcnn_herdnet_trainer\
      \  train.training_settings.work_dir=data/models/faster-rcnn/resnet50-100-epochs-tbl4
      train.training_settings.epochs=100\n"
    deps:
    - path: configs/train/faster_rcnn_herdnet_trainer.yaml
      hash: md5
      md5: ff9f05a188d5325a613d5ee5769db05d
      size: 2265
    - path: data/patches-512-ol-160-m0.3/train/gt.csv
      hash: md5
      md5: ab0941404acb2006ee1e210438de8c4c
      size: 1212027
    - path: oficial_herdnet/tools/train.py
      hash: md5
      md5: e2bfa812a8a05e5ac2f44125f26d90ec
      size: 13040
    - path: data/test/
      hash: md5
      md5: 543905ee38c7af30e4a5ccc4b1670752.dir
      size: 2117638463
      nfiles: 258
    outs:
    - path: data/models/faster-rcnn/resnet50-100-epochs-tbl4
      hash: md5
      md5: d81b61b11fb66679e17cbea3d2b3325e.dir
      size: 1490431295
      nfiles: 5

  test-faster-rcnn-resnet50-patches:
    cmd: "python oficial_herdnet/tools/test.py  --config-path $PWD/configs/ test=faster_rcnn
      test.device_name=\"cuda\" test.wandb_mode=\"online\" test.wandb_run=test-frcnn-resnet50
      test.model.pth_file=data/models/faster-rcnn/resnet50-100-epochs-tbl4/best_model.pth
      test.model.kwargs.architecture=resnet50 test.stitcher=null test.dataset.csv_file=data/patches-512-ol-160-m0.3/test/gt.csv
      test.dataset.root_dir=data/patches-512-ol-160-m0.3/test/ test.results_dir=data/test_results/frcnn-resnet50\n"
    deps:
    - path: ./configs/test/faster_rcnn.yaml
      hash: md5
      md5: 2f8a1595e15f79ee52a6e081e33715bb
      size: 1231
    - path: data/models/faster-rcnn/resnet50-100-epochs-tbl4
      hash: md5
      md5: d81b61b11fb66679e17cbea3d2b3325e.dir
      size: 1490431295
      nfiles: 5
    - path: data/patches-512-ol-160-m0.3/test/
      hash: md5
      md5: 5b82623f43769c275ad2d246baa5ecb3.dir
      size: 72509931
      nfiles: 2445
    outs:
    - path: data/test_results/frcnn-resnet50
      hash: md5
      md5: f5c639b6ebd529040e88d2c26270cd3d.dir
      size: 1516718
      nfiles: 4

  test-faster-rcnn-resnet50-full:
    cmd: "python oficial_herdnet/tools/test.py  --config-path $PWD/configs/ test=faster_rcnn
      test.device_name=\"cuda\" test.wandb_mode=\"online\" test.dataset.batch_size=1
      test.wandb_run=test-frcnn-resnet50 test.model.pth_file=data/models/faster-rcnn/resnet50-100-epochs-tbl4/best_model.pth
      test.model.kwargs.architecture=resnet50 test.dataset.csv_file=data/gt-preprocessed/csv/test_big_size_A_B_E_K_WH_WB-fixed-header.csv
      test.dataset.root_dir=data/test/ test.results_dir=data/test_results/frcnn-resnet50-full-imgs\n"
    deps:
    - path: ./configs/test/faster_rcnn.yaml
      hash: md5
      md5: 2f8a1595e15f79ee52a6e081e33715bb
      size: 1231

    - path: data/models/faster-rcnn/resnet50-100-epochs-tbl4
      hash: md5
      md5: d81b61b11fb66679e17cbea3d2b3325e.dir
      size: 1490431295
      nfiles: 5
    outs:
    - path: data/test_results/frcnn-resnet50-full-imgs
      hash: md5
      md5: 67ba715b47bc3e01aad498392943b781.dir
      size: 1245499
      nfiles: 4

  train-faster-rcnn-resnet-101:
    cmd: "python oficial_herdnet/tools/train.py  --config-path $PWD/configs/ train=faster_rcnn_herdnet_trainer
      train.wandb_mode=offline train.wandb_run=faster-rcnn-resnet-101 train.model.kwargs.architecture=resnet101
      train.training_settings.work_dir=data/models/faster-rcnn/resnet101-100-epochs-tbl4
      train.training_settings.epochs=100\n"
    deps:
    - path: configs/train/faster_rcnn_herdnet_trainer.yaml
      hash: md5
      md5: f3a7bc4136e6d2802009465b60fbe938
      size: 2299
    - path: data/patches-512-ol-160-m0.3/train/gt.csv
      hash: md5
      md5: ab0941404acb2006ee1e210438de8c4c
      size: 1212027
    - path: oficial_herdnet/tools/train.py
      hash: md5
      md5: 7078b8ab8748ae763c7967344fd9a9f2
      size: 14206
    outs:
    - path: data/models/faster-rcnn/resnet101-100-epochs-tbl4
      hash: md5
      md5: 320af9eda3b9c8e7e0914cfbc3ce817a.dir
      size: 1449564593

  test-faster-rcnn-resnet101-full:
    cmd: "python oficial_herdnet/tools/test.py  --config-path $PWD/configs/ test=faster_rcnn
      test.device_name=\"cuda\" test.wandb_mode=\"online\" test.dataset.batch_size=1
      test.wandb_run=test-frcnn-resnet101 test.model.pth_file=data/models/faster-rcnn/resnet101-100-epochs-tbl4/best_model.pth
      test.model.kwargs.architecture=resnet101 test.dataset.csv_file=data/gt-preprocessed/csv/test_big_size_A_B_E_K_WH_WB-fixed-header.csv
      test.dataset.root_dir=data/test/ test.results_dir=data/test_results/frcnn-resnet101-full-imgs\n"
    deps:
    - path: ./configs/test/faster_rcnn.yaml
      hash: md5
      md5: 2f8a1595e15f79ee52a6e081e33715bb
      size: 1231
    - path: data/models/faster-rcnn/resnet101-100-epochs-tbl4
      hash: md5
      md5: 320af9eda3b9c8e7e0914cfbc3ce817a.dir
      size: 1449564593
      nfiles: 4
    - path: data/test/
      hash: md5
      md5: 543905ee38c7af30e4a5ccc4b1670752.dir
      size: 2117638463
      nfiles: 258
    outs:
    - path: data/test_results/frcnn-resnet101-full-imgs
      hash: md5
      md5: ea48f6a005445c58f46ff4b0ab5e1bcb.dir
      size: 1120993
      nfiles: 4

  desc-faster-rcnn-resnet50:
    cmd: "python tools/describe_model.py --config-path=$PWD/configs  test=faster_rcnn
      test.device_name=\"cpu\" test.model.kwargs.architecture=resnet50 test.model.kwargs.trainable_backbone_layers=4
      test.model.pth_file=data/models/faster-rcnn/resnet50-100-epochs-tbl4/best_model.pth
      +test.group_depth=2 +test.results_file=data/model_descs/parameters-frcnn-resnet-50.csv\n"
    deps:
    - path: ./configs/test/faster_rcnn.yaml
      hash: md5
      md5: 200dc9587b7fc6c99328563464cebef5
      size: 1203
    - path: data/models/faster-rcnn/resnet50-100-epochs-tbl4
      hash: md5
      md5: d81b61b11fb66679e17cbea3d2b3325e.dir
      size: 1490431295
      nfiles: 5
    - path: tools/describe_model.py
      hash: md5
      md5: a77d72cf42f37765396a1590a123ca2f
      size: 1924
    outs:
    - path: data/model_descs/parameters-frcnn-resnet-50.csv
      hash: md5
      md5: d4804f6913553b04731e25ba51b3fd48
      size: 145

  desc-herdnet-v1:
    cmd: "python tools/describe_model.py --config-path=$PWD/configs  test=herdnet
      test.device_name=\"cpu\" test.model.pth_file=data/models/herdnet_v1/best_model.pth
      +test.group_depth=2 +test.results_file=data/model_descs/parameters-herdnet-v1.csv\n"
    deps:
    - path: data/models/herdnet_v1/best_model.pth
      hash: md5
      md5: 42e16db884bb86fed58d7b5e7dd60e01
      size: 219993031
    - path: oficial_herdnet/configs/test/herdnet.yaml
      hash: md5
      md5: e6865b870a7ed44d90ac202a8a937a94
      size: 868
    - path: tools/describe_model.py
      hash: md5
      md5: a77d72cf42f37765396a1590a123ca2f
      size: 1924
    outs:
    - path: data/model_descs/parameters-herdnet-v1.csv
      hash: md5
      md5: b500d8213f3144d096d7282eacd461b3
      size: 177

  test-herdnet-v1:
    cmd: "python oficial_herdnet/tools/test.py --config-path ../configs/ --config-name=\"\
      config\" test.wandb_run='Test-2-herdnet_v1-100-epochs' test.wandb_mode=online
      test.model.pth_file=data/models/herdnet_v1/best_model.pth test.dataset.csv_file=data/patches-512-ol-160-m01/test_points_gt.csv
      test.dataset.root_dir=data/patches-512-ol-160-m01/test/ test.stitcher=null test.results_dir=data/test_results/herdnet_v1/\n"
    deps:
    - path: data/patches-512-ol-160-m01/test/
      hash: md5
      md5: 71eb378f9db92d36b358703d400013cd.dir
      size: 75831301
      nfiles: 2559
    - path: data/patches-512-ol-160-m01/test_points_gt.csv
      hash: md5
      md5: d637312c2d5d6bd6acb1d05ac5560362
      size: 230725
    - path: oficial_herdnet/configs/test/herdnet.yaml
      hash: md5
      md5: d821ab5e2e0e26a6f9a6bb801b48ad61
      size: 1241
    outs:
    - path: data/test_results/herdnet_v1/
      hash: md5
      md5: 79df0937818f2d2b84b71b9bef521db7.dir
      size: 709421
      nfiles: 4

  test-full-to-points:
    cmd: python oficial_herdnet/tools/csv_to_points.py -i 
      data/gt-preprocessed/csv/test_big_size_A_B_E_K_WH_WB-fixed-header.csv -o 
      data/gt-preprocessed/csv/test_big_size_A_B_E_K_WH_WB-points.csv
    deps:
    - path: 
        data/gt-preprocessed/csv/test_big_size_A_B_E_K_WH_WB-fixed-header.csv
      hash: md5
      md5: 30731a9a455b58e36394dd89e24849dc
      size: 120385
    - path: oficial_herdnet/tools/csv_to_points.py
      hash: md5
      md5: 0c788acb5c74a5d8ba91f3caf89b4300
      size: 1939
    outs:
    - path: data/gt-preprocessed/csv/test_big_size_A_B_E_K_WH_WB-points.csv
      hash: md5
      md5: a6877229623fe95c5ba7883097fe07c3
      size: 98469
  desc-faster-rcnn-resnet101:
    cmd: "python tools/describe_model.py --config-path=$PWD/configs test=faster_rcnn
      test.device_name=\"cpu\" test.model.kwargs.architecture=resnet101 test.model.kwargs.trainable_backbone_layers=4
      test.model.pth_file=data/models/faster-rcnn/resnet101-100-epochs-tbl4/best_model.pth
      +test.group_depth=2 +test.results_file=data/model_descs/parameters-frcnn-resnet-101.csv\n"
    deps:
    - path: ./configs/test/faster_rcnn.yaml
      hash: md5
      md5: 200dc9587b7fc6c99328563464cebef5
      size: 1203
    - path: data/models/faster-rcnn/resnet101-100-epochs-tbl4
      hash: md5
      md5: 320af9eda3b9c8e7e0914cfbc3ce817a.dir
      size: 1449564593
      nfiles: 4
    - path: tools/describe_model.py
      hash: md5
      md5: b46f0331b7ac4d1ea4d455e9bfe3027c
      size: 2001
    outs:
    - path: data/model_descs/parameters-frcnn-resnet-101.csv
      hash: md5
      md5: 41c0a7e0c0186f378264892bc0a81ac2
      size: 145
  test-herdnet-v1-fullimgs:
    cmd: "python oficial_herdnet/tools/test.py --config-path $PWD/oficial_herdnet/configs/
      test=herdnet test.wandb_run='test-herdnet_v1-full-imgs' test.wandb_mode=offline
      test.model.pth_file=data/models/herdnet_v1/best_model.pth test.dataset.csv_file=data/gt-preprocessed/csv/test_big_size_A_B_E_K_WH_WB-points.csv
      test.dataset.root_dir=data/test/ test.results_dir=data/test_results/herdnet_v1_fullimgs/\n"
    deps:
    - path: data/gt-preprocessed/csv/test_big_size_A_B_E_K_WH_WB-points.csv
      hash: md5
      md5: 668fd89290f3f60f4d87c9f5fc106203
      size: 96169
    - path: data/test/
      hash: md5
      md5: 543905ee38c7af30e4a5ccc4b1670752.dir
      size: 2117638463
      nfiles: 258
    - path: oficial_herdnet/configs/test/herdnet.yaml
      hash: md5
      md5: 82b371d39b1b3997cd54449b51452ab8
      size: 1186
    outs:
    - path: data/test_results/herdnet_v1_fullimgs/
      hash: md5
      md5: 88abf9c1fb52b06777f161f510ccbd20.dir
      size: 1131341
      nfiles: 4
  test-faster-rcnn-resnet50:
    cmd: "python oficial_herdnet/tools/test.py  --config-path $PWD/configs/ test=faster_rcnn
      test.device_name=\"cuda\" test.wandb_mode=\"online\" test.wandb_run=test-frcnn-resnet50
      test.model.pth_file=data/models/faster-rcnn/resnet50-100-epochs-tbl4/best_model.pth
      test.model.kwargs.architecture=resnet50 test.stitcher=null test.dataset.csv_file=data/patches-512-ol-160-m0.3/test/gt.csv
      test.dataset.root_dir=data/patches-512-ol-160-m0.3/test/ test.results_dir=data/test_results/frcnn-resnet50\n"
    deps:
    - path: ./configs/test/faster_rcnn.yaml
      hash: md5
      md5: 200dc9587b7fc6c99328563464cebef5
      size: 1203
    - path: data/models/faster-rcnn/resnet50-100-epochs-tbl4
      hash: md5
      md5: d81b61b11fb66679e17cbea3d2b3325e.dir
      size: 1490431295
      nfiles: 5
    - path: data/patches-512-ol-160-m0.3/test/
      hash: md5
      md5: 5b82623f43769c275ad2d246baa5ecb3.dir
      size: 72509931
      nfiles: 2445
    outs:
    - path: data/test_results/frcnn-resnet50
      hash: md5
      md5: f5c639b6ebd529040e88d2c26270cd3d.dir
      size: 1516718
      nfiles: 4
  train-faster-rcnn-hn-trainer-tiny:
    cmd: "python oficial_herdnet/tools/train.py  --config-path $PWD/configs/ train=faster_rcnn_herdnet_trainer
      train.training_settings.work_dir=data/models/faster-rcnn-tiny train.training_settings.epochs=3
      train.datasets.train.csv_file=data/patches-512-ol-160-m0.3/train-tiny/gt-head-200.csv
      train.datasets.validate.csv_file=data/patches-512-ol-160-m0.3/val-tiny/gt-head-25.csv
      train.training_settings.print_freq=10\n"
    deps:
    - path: data/patches-512-ol-160-m0.3/train-tiny/gt-head-200.csv
      hash: md5
      md5: f6be0c3a0883902dd377c80886f25be4
      size: 21984
    - path: data/patches-512-ol-160-m0.3/val-tiny/gt-head-25.csv
      hash: md5
      md5: f4866b730e65a2f4791cc7deafd8f063
      size: 2708
    - path: oficial_herdnet/tools/train.py
      hash: md5
      md5: c3cb9bcffe9e3eda4d40b1dc593b7076
      size: 14266
    outs:
    - path: data/models/faster-rcnn-tiny
      hash: md5
      md5: dda99b75b856061283bb13624f37de82.dir
      size: 992863813
      nfiles: 4
  patches-512-ol-160-mv01-fpwa-0.1-train:
    cmd: python animaloc_improved/tools/patcher_v2.py data/train 512 512 160 
      data/patches-512-ol-160-m01-fpwa-0.1/train -csv 
      data/groundtruth/csv/train_big_size_A_B_E_K_WH_WB-fixed-header.csv -fpwa 
      0.1
    deps:
    - path: animaloc_improved/tools/patcher_v2.py
      hash: md5
      md5: 4db9b8df5ad73ddfcd353f9b06374133
      size: 7823
    - path: data/groundtruth/csv/train_big_size_A_B_E_K_WH_WB-fixed-header.csv
      hash: md5
      md5: 4df85b8755658f264f15ab15aa3b7ef3
      size: 362524
    - path: data/train/
      hash: md5
      md5: cdd58c7737f0c1e8b7a4db5f99619b86.dir
      size: 8163547559
      nfiles: 928
    outs:
    - path: data/patches-512-ol-160-m01-fpwa-0.1/train
      hash: md5
      md5: 01a59e05aa7b2ad379d88efc4e732b85.dir
      size: 839797633
      nfiles: 24498

  patches-512-ol-160-mv01-with-hard-negs-train:
    cmd: python oficial_herdnet/tools/patcher.py data/train 512 512 160 
      data/patches-512-ol-160-m01-w-hard-negs/train -csv 
      data/gt-preprocessed/csv/train_gt_boxes_and_hard_negs.csv && cp 
      data/patches-512-ol-160-m01-w-hard-negs/train/gt.csv 
      data/patches-512-ol-160-m01-w-hard-negs/train_points_gt.csv
    deps:
    - path: data/gt-preprocessed/csv/train_gt_boxes_and_hard_negs.csv
      hash: md5
      md5: 0bb3e5753c350f9784666e5ba7d4b73a
      size: 1061454
    - path: data/train/
      hash: md5
      md5: cdd58c7737f0c1e8b7a4db5f99619b86.dir
      size: 8163547559
      nfiles: 928
    - path: oficial_herdnet/tools/patcher.py
      hash: md5
      md5: 4a3159116e040841bee2bb0bcc740f39
      size: 4172
    outs:
    - path: data/patches-512-ol-160-m01-w-hard-negs/train/
      hash: md5
      md5: aefbe2de2c2f77b4f5c62fd5f528a968.dir
      size: 599160482
      nfiles: 17153
    - path: data/patches-512-ol-160-m01-w-hard-negs/train_points_gt.csv
      hash: md5
      md5: ae801f4e45df4492aea72313839b899d
      size: 3077570
  patches-512-ol-160-mv01-with-hard-negs-val:
    cmd: python oficial_herdnet/tools/patcher.py data/val 512 512 160 
      data/patches-512-ol-160-m01-w-hard-negs/val -csv 
      data/gt-preprocessed/csv/val_gt_boxes_and_hard_negs.csv && cp 
      data/patches-512-ol-160-m01-w-hard-negs/val/gt.csv 
      data/patches-512-ol-160-m01-w-hard-negs/val_points_gt.csv
    deps:
    - path: data/gt-preprocessed/csv/val_gt_boxes_and_hard_negs.csv
      hash: md5
      md5: b313cf7f7b219a533edc0b07a121501f
      size: 161926
    - path: data/val/
      hash: md5
      md5: 7c59a6075823e53aceb6ed1985746da5.dir
      size: 1041037675
      nfiles: 111
    - path: oficial_herdnet/tools/patcher.py
      hash: md5
      md5: 4a3159116e040841bee2bb0bcc740f39
      size: 4172
    outs:
    - path: data/patches-512-ol-160-m01-w-hard-negs/val/
      hash: md5
      md5: 62a02a643e21232b07065a5902f61afb.dir
      size: 86630945
      nfiles: 2371
    - path: data/patches-512-ol-160-m01-w-hard-negs/val_points_gt.csv
      hash: md5
      md5: 221faa5f44993ad5257a14506121411f
      size: 466701
  faster-rcnn-resnet50-full-to-excel:
    cmd: "python animaloc_improved/tools/results_to_excel.py data/test_results/frcnn-resnet50-full-imgs
      -o data/test_results/frcnn-resnet50-full-imgs-xlsx\n"
    deps:
    - path: data/test_results/frcnn-resnet50-full-imgs
      hash: md5
      md5: 67ba715b47bc3e01aad498392943b781.dir
      size: 1245499
      nfiles: 4
    outs:
    - path: data/test_results/frcnn-resnet50-full-imgs-xlsx
      hash: md5
      md5: 028e7c80e5050dfe17a6b6c11a85965d.dir
      size: 5387
      nfiles: 1
  faster-rcnn-resnet101-full-to-excel:
    cmd: "python animaloc_improved/tools/results_to_excel.py data/test_results/frcnn-resnet101-full-imgs
      -o data/test_results/frcnn-resnet101-full-imgs-xlsx\n"
    deps:
    - path: data/test_results/frcnn-resnet101-full-imgs
      hash: md5
      md5: ea48f6a005445c58f46ff4b0ab5e1bcb.dir
      size: 1120993
      nfiles: 4
    outs:
    - path: data/test_results/frcnn-resnet101-full-imgs-xlsx
      hash: md5
      md5: 90b037710a90320a429d78c32f99ef55.dir
      size: 5391
      nfiles: 1
  train-herdnet-v0:
    cmd: python oficial_herdnet/tools/train.py train.wandb_run="'Herdnet Train 
      0'" train.training_settings.work_dir=data/models/herdnet_v0/ 
      train.training_settings.epochs=25
    deps:
    - path: data/patches-512-ol-160-m01/train/
      hash: md5
      md5: 8a7be22b432edc7050cc3cd719c278d3.dir
      size: 300527679
      nfiles: 8582
    - path: data/patches-512-ol-160-m01/train_points_gt.csv
      hash: md5
      md5: 4f162229d5e0c3bb1b92e44132e5e4a0
      size: 707567
    - path: data/patches-512-ol-160-m01/val/
      hash: md5
      md5: 66d0c949e34d595a2da73c7a1cd5b190.dir
      size: 42355412
      nfiles: 1167
    - path: data/patches-512-ol-160-m01/val_points_gt.csv
      hash: md5
      md5: 5c329172fbad52ddd362b5e67bccf651
      size: 95080
    outs:
    - path: data/models/herdnet_v0/
      hash: md5
      md5: 3f52388ea1778cb2f65912cc2490fde2.dir
      size: 440615285
      nfiles: 4
  test-herdnet-v0:
    cmd: "python oficial_herdnet/tools/test.py --config-path ../configs/ --config-name=\"\
      config\" test.wandb_run=\"'Test herdnet v0'\" test.wandb_mode=online test.model.pth_file=data/models/herdnet_v0/best_model.pth
      test.dataset.csv_file=data/patches-512-ol-160-m01/test_points_gt.csv test.dataset.root_dir=data/patches-512-ol-160-m01/test/
      test.stitcher=null test.results_dir=data/test_results/herdnet_v0/\n"
    deps:
    - path: data/patches-512-ol-160-m01/test/
      hash: md5
      md5: 71eb378f9db92d36b358703d400013cd.dir
      size: 75831301
      nfiles: 2559
    - path: data/patches-512-ol-160-m01/test_points_gt.csv
      hash: md5
      md5: d637312c2d5d6bd6acb1d05ac5560362
      size: 230725
    - path: oficial_herdnet/configs/test/herdnet.yaml
      hash: md5
      md5: d821ab5e2e0e26a6f9a6bb801b48ad61
      size: 1241
    outs:
    - path: data/test_results/herdnet_v0/
      hash: md5
      md5: 65eff8170605ab54c47cac3027911f1e.dir
      size: 827356
      nfiles: 4
  train-herdnet-v2:
    cmd: python oficial_herdnet/tools/train.py train.wandb_run="'Herdnet Train 2
      cross ent weights'" 
      train.losses.CrossEntropyLoss.kwargs.weight=[0.1,1.2,1.9,1.16,6.37,12.12,1.0]
      train.training_settings.work_dir=data/models/herdnet_v2/
    deps:
    - path: data/patches-512-ol-160-m01/train/
      hash: md5
      md5: 8a7be22b432edc7050cc3cd719c278d3.dir
      size: 300527679
      nfiles: 8582
    - path: data/patches-512-ol-160-m01/train_points_gt.csv
      hash: md5
      md5: 4f162229d5e0c3bb1b92e44132e5e4a0
      size: 707567
    - path: data/patches-512-ol-160-m01/val/
      hash: md5
      md5: 66d0c949e34d595a2da73c7a1cd5b190.dir
      size: 42355412
      nfiles: 1167
    - path: data/patches-512-ol-160-m01/val_points_gt.csv
      hash: md5
      md5: 5c329172fbad52ddd362b5e67bccf651
      size: 95080
    outs:
    - path: data/models/herdnet_v2/
      hash: md5
      md5: f08ac22966eb70441348b8f95a0f44b2.dir
      size: 440827108
      nfiles: 4
  test-herdnet-v2:
    cmd: "python oficial_herdnet/tools/test.py --config-path ../configs/ --config-name=\"\
      config\" test.wandb_run=\"'Test herdnet v2 cross ent weights'\" test.wandb_mode=online
      test.model.pth_file=data/models/herdnet_v2/best_model.pth test.dataset.csv_file=data/patches-512-ol-160-m01/test_points_gt.csv
      test.dataset.root_dir=data/patches-512-ol-160-m01/test/ test.stitcher=null test.results_dir=data/test_results/herdnet_v2/\n"
    deps:
    - path: data/models/herdnet_v2/best_model.pth
      hash: md5
      md5: 15e9b74d76d6be4087015455bde1f255
      size: 219993031
    - path: data/patches-512-ol-160-m01/test/
      hash: md5
      md5: 71eb378f9db92d36b358703d400013cd.dir
      size: 75831301
      nfiles: 2559
    - path: data/patches-512-ol-160-m01/test_points_gt.csv
      hash: md5
      md5: d637312c2d5d6bd6acb1d05ac5560362
      size: 230725
    - path: oficial_herdnet/configs/test/herdnet.yaml
      hash: md5
      md5: 82b371d39b1b3997cd54449b51452ab8
      size: 1186
    outs:
    - path: data/test_results/herdnet_v2/
      hash: md5
      md5: bf70e2ca75959d663e9590c716a2c045.dir
      size: 727170
      nfiles: 4
  infer-train-herdnet-v2:
    cmd: python animaloc_improved/tools/infer_v2.py data/train/ 
      data/models/herdnet_v2/best_model.pth -dest 
      data/inference/herdnet_v2/train
    deps:
    - path: animaloc_improved/tools/infer_v2.py
      hash: md5
      md5: cd02ca134bc2fe07ba08b2e8219b7af0
      size: 9007
    - path: data/models/herdnet_v2/best_model.pth
      hash: md5
      md5: 15e9b74d76d6be4087015455bde1f255
      size: 219993031
    - path: data/train
      hash: md5
      md5: cdd58c7737f0c1e8b7a4db5f99619b86.dir
      size: 8163547559
      nfiles: 928
    outs:
    - path: data/inference/herdnet_v2/train
      hash: md5
      md5: d592d1729a6beff2d163a0d089212bc3.dir
      size: 1686761
      nfiles: 2
  infer-valid-herdnet-v2:
    cmd: python animaloc_improved/tools/infer_v2.py data/val/ 
      data/models/herdnet_v2/best_model.pth -dest data/inference/herdnet_v2/val
    deps:
    - path: animaloc_improved/tools/infer_v2.py
      hash: md5
      md5: cd02ca134bc2fe07ba08b2e8219b7af0
      size: 9007
    - path: data/models/herdnet_v2/best_model.pth
      hash: md5
      md5: 15e9b74d76d6be4087015455bde1f255
      size: 219993031
    - path: data/val
      hash: md5
      md5: 7c59a6075823e53aceb6ed1985746da5.dir
      size: 1041037675
      nfiles: 111
    outs:
    - path: data/inference/herdnet_v2/val
      hash: md5
      md5: bb8f1b7a16fdff851e3663bc5653b661.dir
      size: 225486
      nfiles: 2
  mine-hard-negs-herdnet-v2:
    cmd: "python animaloc_improved/tools/mine_hard_negs.py from-pt-dets --gt_boxes
      data/groundtruth/csv/train_big_size_A_B_E_K_WH_WB-fixed-header.csv --pt_dets\
      \  data/inference/herdnet_v2/train/detections.csv --out      data/gt-preprocessed/csv/train_gt_boxes_and_hard_negs.csv
      && python animaloc_improved/tools/mine_hard_negs.py from-pt-dets --gt_boxes
      data/groundtruth/csv/val_big_size_A_B_E_K_WH_WB-fixed-header.csv --pt_dets \
      \ data/inference/herdnet_v2/val/detections.csv --out      data/gt-preprocessed/csv/val_gt_boxes_and_hard_negs.csv\n"
    deps:
    - path: animaloc_improved/tools/mine_hard_negs.py
      hash: md5
      md5: 186c3a4a0426f3092837e28357a71c40
      size: 6770
    - path: data/groundtruth/csv/train_big_size_A_B_E_K_WH_WB-fixed-header.csv
      hash: md5
      md5: 4df85b8755658f264f15ab15aa3b7ef3
      size: 362524
    - path: data/groundtruth/csv/val_big_size_A_B_E_K_WH_WB-fixed-header.csv
      hash: md5
      md5: 15acbab82e8022090098948c43ebff89
      size: 50622
    - path: data/inference/herdnet_v2/train/detections.csv
      hash: md5
      md5: b7112e904b1f748637247216718348f1
      size: 1677479
    - path: data/inference/herdnet_v2/val/detections.csv
      hash: md5
      md5: 30f2c7e00122f38e71329d2ee875aa83
      size: 224240
    outs:
    - path: data/gt-preprocessed/csv/train_gt_boxes_and_hard_negs.csv
      hash: md5
      md5: 0bb3e5753c350f9784666e5ba7d4b73a
      size: 1061454
    - path: data/gt-preprocessed/csv/val_gt_boxes_and_hard_negs.csv
      hash: md5
      md5: b313cf7f7b219a533edc0b07a121501f
      size: 161926

  train-herdnet-v2-hn:
    cmd: python oficial_herdnet/tools/train.py train.wandb_run="'Herdnet v2-Hard
      Negs'" train.wandb_mode=offline 
      train.model.load_from=data/models/herdnet_v2/best_model.pth 
      train.training_settings.epochs=50 
      train.datasets.train.csv_file=data/patches-512-ol-160-m01-w-hard-negs/train_points_gt.csv
      train.datasets.train.root_dir=data/patches-512-ol-160-m01-w-hard-negs/train
      train.datasets.validate.csv_file=data/patches-512-ol-160-m01/val_points_gt.csv
      train.datasets.validate.root_dir=data/patches-512-ol-160-m01/val 
      train.losses.CrossEntropyLoss.kwargs.weight=[0.1,1.2,1.9,1.16,6.37,12.12,1.0]
      train.training_settings.work_dir=data/models/herdnet_v2_hn/
    deps:
    - path: data/patches-512-ol-160-m01-w-hard-negs/train
      hash: md5
      md5: aefbe2de2c2f77b4f5c62fd5f528a968.dir
      size: 599160482
      nfiles: 17153
    - path: data/patches-512-ol-160-m01-w-hard-negs/train_points_gt.csv
      hash: md5
      md5: ae801f4e45df4492aea72313839b899d
      size: 3077570
    - path: data/patches-512-ol-160-m01/val/
      hash: md5
      md5: 66d0c949e34d595a2da73c7a1cd5b190.dir
      size: 42355412
      nfiles: 1167
    - path: data/patches-512-ol-160-m01/val_points_gt.csv
      hash: md5
      md5: 5c329172fbad52ddd362b5e67bccf651
      size: 95080
    outs:
    - path: data/models/herdnet_v2_hn/
      hash: md5
      md5: c35da8c5cd51f2181fc1789dd2543a98.dir
      size: 440355254
      nfiles: 4

  test-herdnet-v2-hn:
    cmd: "python oficial_herdnet/tools/test.py --config-path ../configs/ --config-name=\"\
      config\" test.wandb_run=\"'Test herdnet v2-hn'\" test.wandb_mode=online test.model.pth_file=data/models/herdnet_v2_hn/best_model.pth
      test.dataset.csv_file=data/gt-preprocessed/csv/test_big_size_A_B_E_K_WH_WB-points.csv
      test.dataset.root_dir=data/test/       test.results_dir=data/test_results/herdnet_v2_hn/\n"
    deps:
    - path: data/models/herdnet_v2_hn/best_model.pth
      hash: md5
      md5: 0749d96a1d4ef19ef6da4f871bb7ca55
      size: 219993031
    - path: data/patches-512-ol-160-m01/test/
      hash: md5
      md5: 71eb378f9db92d36b358703d400013cd.dir
      size: 75831301
      nfiles: 2559
    - path: data/patches-512-ol-160-m01/test_points_gt.csv
      hash: md5
      md5: d637312c2d5d6bd6acb1d05ac5560362
      size: 230725
    - path: oficial_herdnet/configs/test/herdnet.yaml
      hash: md5
      md5: 82b371d39b1b3997cd54449b51452ab8
      size: 1186
    outs:
    - path: data/test_results/herdnet_v2_hn/
      hash: md5
      md5: e8d40be97ae7fd09e6f73337c1567c70.dir
      size: 517853
      nfiles: 4

  test-herdnet-v2-full-imgs:
    cmd: "python oficial_herdnet/tools/test.py --config-path ../configs/ --config-name=\"\
      config\" test.wandb_run=\"'Test herdnet v2 full images'\" test.wandb_mode=online
      test.model.pth_file=data/models/herdnet_v2/best_model.pth test.dataset.csv_file=data/gt-preprocessed/csv/test_big_size_A_B_E_K_WH_WB-points.csv
      test.dataset.root_dir=data/test/       test.results_dir=data/test_results/herdnet_v2_full_imgs/\n"
    deps:
    - path: data/gt-preprocessed/csv/test_big_size_A_B_E_K_WH_WB-points.csv
      hash: md5
      md5: 668fd89290f3f60f4d87c9f5fc106203
      size: 96169
    - path: data/test/
      hash: md5
      md5: 543905ee38c7af30e4a5ccc4b1670752.dir
      size: 2117638463
      nfiles: 258
    - path: oficial_herdnet/configs/test/herdnet.yaml
      hash: md5
      md5: 82b371d39b1b3997cd54449b51452ab8
      size: 1186
    outs:
    - path: data/test_results/herdnet_v2_full_imgs/
      hash: md5
      md5: 22333f03282308053c895ac5f5f81f32.dir
      size: 684609
      nfiles: 4

  patches-1024-ol-320-mv01-train:
    cmd: python oficial_herdnet/tools/patcher.py data/train 1024 1024 320 
      data/patches-1024-ol-320-m01/train -csv 
      data/groundtruth/csv/train_big_size_A_B_E_K_WH_WB-fixed-header.csv && 
      python oficial_herdnet/tools/csv_to_points.py -i 
      data/patches-1024-ol-320-m01/train/gt.csv -o 
      data/patches-1024-ol-320-m01/train_points_gt.csv
    deps:
    - path: data/groundtruth/csv/train_big_size_A_B_E_K_WH_WB-fixed-header.csv
      hash: md5
      md5: 4df85b8755658f264f15ab15aa3b7ef3
      size: 362524
    - path: data/train/
      hash: md5
      md5: cdd58c7737f0c1e8b7a4db5f99619b86.dir
      size: 8163547559
      nfiles: 928
    - path: oficial_herdnet/tools/patcher.py
      hash: md5
      md5: c07f8d75238ff27ea1404b230d36bb88
      size: 4295
    outs:
    - path: data/patches-1024-ol-320-m01/train/
      hash: md5
      md5: 2cf136d2c2feb1bfbe627520ad232fc4.dir
      size: 715263986
      nfiles: 5449
    - path: data/patches-1024-ol-320-m01/train_points_gt.csv
      hash: md5
      md5: c29dfdea2f47b7e29974037aed26cccf
      size: 634859

  patches-1024-ol-320-mv01-val:
    cmd: python oficial_herdnet/tools/patcher.py data/val 1024 1024 320 
      data/patches-1024-ol-320-m01/val -csv 
      data/groundtruth/csv/val_big_size_A_B_E_K_WH_WB-fixed-header.csv && python
      oficial_herdnet/tools/csv_to_points.py -i 
      data/patches-1024-ol-320-m01/val/gt.csv -o 
      data/patches-1024-ol-320-m01/val_points_gt.csv
    deps:
    - path: data/groundtruth/csv/val_big_size_A_B_E_K_WH_WB-fixed-header.csv
      hash: md5
      md5: 15acbab82e8022090098948c43ebff89
      size: 50622
    - path: data/val/
      hash: md5
      md5: 7c59a6075823e53aceb6ed1985746da5.dir
      size: 1041037675
      nfiles: 111
    - path: oficial_herdnet/tools/patcher.py
      hash: md5
      md5: c07f8d75238ff27ea1404b230d36bb88
      size: 4295
    outs:
    - path: data/patches-1024-ol-320-m01/val/
      hash: md5
      md5: 78b4a4f4e611a04b64a097ad48617aa2.dir
      size: 101909891
      nfiles: 755
    - path: data/patches-1024-ol-320-m01/val_points_gt.csv
      hash: md5
      md5: 7b74f6a20aed472ad0a3cd1b46441850
      size: 85985

  patches-1024-ol-320-mv01-test:
    cmd: python oficial_herdnet/tools/patcher.py data/test 1024 1024 320 
      data/patches-1024-ol-320-m01/test -csv 
      data/groundtruth/csv/test_big_size_A_B_E_K_WH_WB-fixed-header.csv && 
      python oficial_herdnet/tools/csv_to_points.py -i 
      data/patches-1024-ol-320-m01/test/gt.csv -o 
      data/patches-1024-ol-320-m01/test_points_gt.csv
    deps:
    - path: data/groundtruth/csv/test_big_size_A_B_E_K_WH_WB-fixed-header.csv
      hash: md5
      md5: 30731a9a455b58e36394dd89e24849dc
      size: 120385
    - path: oficial_herdnet/tools/patcher.py
      hash: md5
      md5: c07f8d75238ff27ea1404b230d36bb88
      size: 4295
    outs:
    - path: data/patches-1024-ol-320-m01/test/
      hash: md5
      md5: 311bc8438cd9cff53601d5f97d18192f.dir
      size: 185189075
      nfiles: 1671
    - path: data/patches-1024-ol-320-m01/test_points_gt.csv
      hash: md5
      md5: 4cfabe5e790e7c94779ebf6b915ecdff
      size: 211969

  train-herdnet-v3:
    cmd: python oficial_herdnet/tools/train.py train.wandb_run="'Herdnet Train 3
      1024x1024'" train.wandb_mode='online' train.datasets.img_size=[1024,1024] 
      train.losses.CrossEntropyLoss.kwargs.weight=[0.1,1.2,1.9,1.16,6.37,12.12,1.0]
      train.datasets.train.csv_file=data/patches-1024-ol-320-m01/train_points_gt.csv
      train.datasets.train.root_dir=data/patches-1024-ol-320-m01/train/ 
      train.datasets.validate.csv_file=data/patches-1024-ol-320-m01/val_points_gt.csv
      train.datasets.validate.root_dir=data/patches-1024-ol-320-m01/val/ 
      train.training_settings.work_dir=data/models/herdnet_v3/ 
      train.training_settings.batch_size=2 train.training_settings.stitcher=null
    deps:
    - path: data/patches-1024-ol-320-m01/train/
      hash: md5
      md5: 2cf136d2c2feb1bfbe627520ad232fc4.dir
      size: 715263986
      nfiles: 5449
    - path: data/patches-1024-ol-320-m01/train_points_gt.csv
      hash: md5
      md5: c29dfdea2f47b7e29974037aed26cccf
      size: 634859
    - path: data/patches-1024-ol-320-m01/val/
      hash: md5
      md5: 78b4a4f4e611a04b64a097ad48617aa2.dir
      size: 101909891
      nfiles: 755
    - path: data/patches-1024-ol-320-m01/val_points_gt.csv
      hash: md5
      md5: 7b74f6a20aed472ad0a3cd1b46441850
      size: 85985
    outs:
    - path: data/models/herdnet_v3/
      hash: md5
      md5: 4034d8f7f3ee31701ebd403ba3419b72.dir
      size: 441239988
      nfiles: 4

  test-herdnet-v3:
    cmd: "python oficial_herdnet/tools/test.py --config-path ../configs/ --config-name=\"\
      config\" test.wandb_run=\"'Test herdnet v3 patches 1024'\" test.wandb_mode=online
      test.model.pth_file=data/models/herdnet_v3/best_model.pth test.dataset.img_size=[1024,1024]
      test.dataset.csv_file=data/patches-1024-ol-320-m01/test_points_gt.csv test.dataset.root_dir=data/patches-1024-ol-320-m01/test/
      test.stitcher=null test.results_dir=data/test_results/herdnet_v3/\n"
    deps:
    - path: data/patches-1024-ol-320-m01/test/
      hash: md5
      md5: 311bc8438cd9cff53601d5f97d18192f.dir
      size: 185189075
      nfiles: 1671
    - path: data/patches-1024-ol-320-m01/test_points_gt.csv
      hash: md5
      md5: 4cfabe5e790e7c94779ebf6b915ecdff
      size: 211969
    - path: oficial_herdnet/configs/test/herdnet.yaml
      hash: md5
      md5: 82b371d39b1b3997cd54449b51452ab8
      size: 1186
    outs:
    - path: data/test_results/herdnet_v3/
      hash: md5
      md5: af14a8c87a8371a467a64aa3ac3e8ca4.dir
      size: 667353
      nfiles: 4

  train-herdnet-v2-hn2:
    cmd: python oficial_herdnet/tools/train.py train.wandb_run="'Herdnet v2-Hard
      Negs-part2'" train.wandb_mode=offline 
      train.model.load_from=data/models/herdnet_v2_hn/best_model.pth 
      train.training_settings.epochs=100 
      train.datasets.train.csv_file=data/patches-512-ol-160-m01-w-hard-negs/train_points_gt.csv
      train.datasets.train.root_dir=data/patches-512-ol-160-m01-w-hard-negs/train
      train.datasets.validate.csv_file=data/patches-512-ol-160-m01/val_points_gt.csv
      train.datasets.validate.root_dir=data/patches-512-ol-160-m01/val 
      train.losses.CrossEntropyLoss.kwargs.weight=[0.1,1.2,1.9,1.16,6.37,12.12,1.0]
      train.training_settings.work_dir=data/models/herdnet_v2_hn2/
    deps:
    - path: data/models/herdnet_v2_hn/best_model.pth
      hash: md5
      md5: 501f8737a2fe4d5be54176765545b819
      size: 219993031
    - path: data/patches-512-ol-160-m01-w-hard-negs/train
      hash: md5
      md5: aefbe2de2c2f77b4f5c62fd5f528a968.dir
      size: 599160482
      nfiles: 17153
    - path: data/patches-512-ol-160-m01-w-hard-negs/train_points_gt.csv
      hash: md5
      md5: ae801f4e45df4492aea72313839b899d
      size: 3077570
    - path: data/patches-512-ol-160-m01/val/
      hash: md5
      md5: 66d0c949e34d595a2da73c7a1cd5b190.dir
      size: 42355412
      nfiles: 1167
    - path: data/patches-512-ol-160-m01/val_points_gt.csv
      hash: md5
      md5: 5c329172fbad52ddd362b5e67bccf651
      size: 95080
    outs:
    - path: data/models/herdnet_v2_hn2/
      hash: md5
      md5: 67731009792a1e5620ae66de61791a5e.dir
      size: 440589576
      nfiles: 4

  test-herdnet-v2-hn2:
    cmd: "python oficial_herdnet/tools/test.py --config-path ../configs/ --config-name=\"\
      config\" test.wandb_run=\"'Test herdnet v2-hn2'\" test.wandb_mode=online test.model.pth_file=data/models/herdnet_v2_hn2/best_model.pth
      test.dataset.csv_file=data/gt-preprocessed/csv/test_big_size_A_B_E_K_WH_WB-points.csv
      test.dataset.root_dir=data/test/       test.results_dir=data/test_results/herdnet_v2_hn2/\n"
    deps:
    - path: oficial_herdnet/configs/test/herdnet.yaml
      hash: md5
      md5: 82b371d39b1b3997cd54449b51452ab8
      size: 1186
    outs:
    - path: data/test_results/herdnet_v2_hn2/
      hash: md5
      md5: b4f368b6849611401261d26cb07321be.dir
      size: 486236
      nfiles: 4

  train-herdnet-v4:
    cmd: python oficial_herdnet/tools/train.py train.wandb_run="'Herdnet Train 4
      head_conv 128'" train.wandb_mode='online' train.model.kwargs.head_conv=128
      train.losses.CrossEntropyLoss.kwargs.weight=[0.1,1.2,1.9,1.16,6.37,12.12,1.0]
      train.training_settings.work_dir=data/models/herdnet_v4/ 
      train.training_settings.stitcher=null
    deps:
    - path: data/patches-512-ol-160-m01/train/
      hash: md5
      md5: 8a7be22b432edc7050cc3cd719c278d3.dir
      size: 300527679
      nfiles: 8582
    - path: data/patches-512-ol-160-m01/train_points_gt.csv
      hash: md5
      md5: 4f162229d5e0c3bb1b92e44132e5e4a0
      size: 707567
    - path: data/patches-512-ol-160-m01/val/
      hash: md5
      md5: 66d0c949e34d595a2da73c7a1cd5b190.dir
      size: 42355412
      nfiles: 1167
    - path: data/patches-512-ol-160-m01/val_points_gt.csv
      hash: md5
      md5: 5c329172fbad52ddd362b5e67bccf651
      size: 95080
    outs:
    - path: data/models/herdnet_v4/
      hash: md5
      md5: fd3eaf7bbd206a4b1168e69962434b2b.dir
      size: 450021789
      nfiles: 4

  test-herdnet-v3-full-imgs:
    cmd: "python oficial_herdnet/tools/test.py --config-path ../configs/ --config-name=\"\
      config\" test.wandb_run=\"'Test herdnet v3 patches 1024'\" test.wandb_mode=online
      test.model.pth_file=data/models/herdnet_v3/best_model.pth test.dataset.img_size=[1024,1024]
      test.dataset.csv_file=data/gt-preprocessed/csv/test_big_size_A_B_E_K_WH_WB-points.csv
      test.dataset.root_dir=data/test/ test.results_dir=data/test_results/herdnet_v3_full_imgs/\n"
    deps:
    - path: data/gt-preprocessed/csv/test_big_size_A_B_E_K_WH_WB-points.csv
      hash: md5
      md5: a6877229623fe95c5ba7883097fe07c3
      size: 98469
    - path: data/test/
      hash: md5
      md5: 543905ee38c7af30e4a5ccc4b1670752.dir
      size: 2117638463
      nfiles: 258
    - path: oficial_herdnet/configs/test/herdnet.yaml
      hash: md5
      md5: 82b371d39b1b3997cd54449b51452ab8
      size: 1186
    outs:
    - path: data/test_results/herdnet_v3_full_imgs/
      hash: md5
      md5: 75572a35caa65c85dc29d471bc2e323a.dir
      size: 531024
      nfiles: 4
<<<<<<< HEAD
  count-metrics-v2:
    cmd: python animaloc_improved/tools/count_metrics_v2.py --gt 
      "data/gt-preprocessed/csv/test_big_size_A_B_E_K_WH_WB-points.csv" --preds 
      "data/test_results/frcnn-resnet50-full-imgs/detections.csv" --out-dir 
      "data/cnt_metrics_v2/frcn_resnet50_full_imgs/" && python 
      animaloc_improved/tools/count_metrics_v2.py --gt 
      "data/gt-preprocessed/csv/test_big_size_A_B_E_K_WH_WB-points.csv" --preds 
      "data/test_results/frcnn-resnet101-full-imgs/detections.csv" --out-dir 
      "data/cnt_metrics_v2/frcn_resnet101_full_imgs/" && python 
      animaloc_improved/tools/count_metrics_v2.py --gt 
      "data/gt-preprocessed/csv/test_big_size_A_B_E_K_WH_WB-points.csv" --preds 
      "data/test_results/herdnet_v1_fullimgs/detections.csv" --out-dir 
      "data/cnt_metrics_v2/herdnet_v1_full_imgs/" && python 
      animaloc_improved/tools/count_metrics_v2.py --gt 
      "data/gt-preprocessed/csv/test_big_size_A_B_E_K_WH_WB-points.csv" --preds 
      "data/test_results/herdnet_v2_full_imgs/detections.csv" --out-dir 
      "data/cnt_metrics_v2/herdnet_v2_full_imgs/" && python 
      animaloc_improved/tools/count_metrics_v2.py --gt 
      "data/gt-preprocessed/csv/test_big_size_A_B_E_K_WH_WB-points.csv" --preds 
      "data/test_results/herdnet_v2_hn2/detections.csv" --out-dir 
      "data/cnt_metrics_v2/herdnet_v2_hn2_full_imgs/" && python 
      animaloc_improved/tools/count_metrics_v2.py --gt 
      "data/gt-preprocessed/csv/test_big_size_A_B_E_K_WH_WB-points.csv" --preds 
      "data/test_results/herdnet_v3_full_imgs/detections.csv" --out-dir 
      "data/cnt_metrics_v2/herdnet_v3_full_imgs/" && python 
      animaloc_improved/tools/count_metrics_v2.py --gt 
      "data/gt-preprocessed/csv/test_big_size_A_B_E_K_WH_WB-points.csv" --preds 
      "data/test_results/herdnet_v4_full_imgs/detections.csv" --out-dir 
      "data/cnt_metrics_v2/herdnet_v4_full_imgs/"
=======

  test-herdnet-v4-full-imgs:
    cmd: "python oficial_herdnet/tools/test.py --config-path ../configs/ --config-name=\"\
      config\" test.wandb_run=\"Test herdnet v4\" test.wandb_mode=online       test.model.pth_file=data/models/herdnet_v4/best_model.pth
      test.model.kwargs.head_conv=128 test.dataset.csv_file=data/gt-preprocessed/csv/test_big_size_A_B_E_K_WH_WB-points.csv
      test.dataset.root_dir=data/test/ test.results_dir=data/test_results/herdnet_v4_full_imgs/\n"
>>>>>>> 85be4219
    deps:
    - path: data/gt-preprocessed/csv/test_big_size_A_B_E_K_WH_WB-points.csv
      hash: md5
      md5: a6877229623fe95c5ba7883097fe07c3
      size: 98469
<<<<<<< HEAD
    - path: data/test_results/herdnet_v1_fullimgs/detections.csv
      hash: md5
      md5: c892ceadc51626a3981517bec3e28904
      size: 853640
    outs:
    - path: data/cnt_metrics_v2/
      hash: md5
      md5: 9f2669b47d3a75e88b837b96bed5723e.dir
      size: 383969
      nfiles: 21
=======
    - path: data/test/
      hash: md5
      md5: 543905ee38c7af30e4a5ccc4b1670752.dir
      size: 2117638463
      nfiles: 258
    - path: oficial_herdnet/configs/test/herdnet.yaml
      hash: md5
      md5: 82b371d39b1b3997cd54449b51452ab8
      size: 1186
    outs:
    - path: data/test_results/herdnet_v4_full_imgs/
      hash: md5
      md5: 33d41ad3bfdc1367110c80157c73b5c8.dir
      size: 735184
      nfiles: 4
  test-herdnet-v4:
    cmd: "python oficial_herdnet/tools/test.py --config-path ../configs/ --config-name=\"\
      config\" test.wandb_run=\"'Test herdnet v4 head_conv 128'\" test.wandb_mode=online
      test.model.pth_file=data/models/herdnet_v4/best_model.pth test.model.kwargs.head_conv=128
      test.dataset.csv_file=data/patches-512-ol-160-m01/test_points_gt.csv test.dataset.root_dir=data/patches-512-ol-160-m01/test/
      test.stitcher=null test.results_dir=data/test_results/herdnet_v4/\n"
    deps:
    - path: data/patches-512-ol-160-m01/test/
      hash: md5
      md5: 71eb378f9db92d36b358703d400013cd.dir
      size: 75831301
      nfiles: 2559
    - path: data/patches-512-ol-160-m01/test_points_gt.csv
      hash: md5
      md5: d637312c2d5d6bd6acb1d05ac5560362
      size: 230725
    - path: oficial_herdnet/configs/test/herdnet.yaml
      hash: md5
      md5: 82b371d39b1b3997cd54449b51452ab8
      size: 1186
    outs:
    - path: data/test_results/herdnet_v4/
      hash: md5
      md5: 63796e0b54c35011837c6182dc58171b.dir
      size: 725566
      nfiles: 4
>>>>>>> 85be4219
<|MERGE_RESOLUTION|>--- conflicted
+++ resolved
@@ -1290,7 +1290,7 @@
       md5: 75572a35caa65c85dc29d471bc2e323a.dir
       size: 531024
       nfiles: 4
-<<<<<<< HEAD
+
   count-metrics-v2:
     cmd: python animaloc_improved/tools/count_metrics_v2.py --gt 
       "data/gt-preprocessed/csv/test_big_size_A_B_E_K_WH_WB-points.csv" --preds 
@@ -1320,31 +1320,32 @@
       "data/gt-preprocessed/csv/test_big_size_A_B_E_K_WH_WB-points.csv" --preds 
       "data/test_results/herdnet_v4_full_imgs/detections.csv" --out-dir 
       "data/cnt_metrics_v2/herdnet_v4_full_imgs/"
-=======
+    deps:
+    - path: data/gt-preprocessed/csv/test_big_size_A_B_E_K_WH_WB-points.csv
+      hash: md5
+      md5: a6877229623fe95c5ba7883097fe07c3
+      size: 98469
+    - path: data/test_results/herdnet_v1_fullimgs/detections.csv
+      hash: md5
+      md5: c892ceadc51626a3981517bec3e28904
+      size: 853640
+    outs:
+    - path: data/cnt_metrics_v2/
+      hash: md5
+      md5: 9f2669b47d3a75e88b837b96bed5723e.dir
+      size: 383969
+      nfiles: 21
 
   test-herdnet-v4-full-imgs:
     cmd: "python oficial_herdnet/tools/test.py --config-path ../configs/ --config-name=\"\
       config\" test.wandb_run=\"Test herdnet v4\" test.wandb_mode=online       test.model.pth_file=data/models/herdnet_v4/best_model.pth
       test.model.kwargs.head_conv=128 test.dataset.csv_file=data/gt-preprocessed/csv/test_big_size_A_B_E_K_WH_WB-points.csv
       test.dataset.root_dir=data/test/ test.results_dir=data/test_results/herdnet_v4_full_imgs/\n"
->>>>>>> 85be4219
     deps:
     - path: data/gt-preprocessed/csv/test_big_size_A_B_E_K_WH_WB-points.csv
       hash: md5
       md5: a6877229623fe95c5ba7883097fe07c3
       size: 98469
-<<<<<<< HEAD
-    - path: data/test_results/herdnet_v1_fullimgs/detections.csv
-      hash: md5
-      md5: c892ceadc51626a3981517bec3e28904
-      size: 853640
-    outs:
-    - path: data/cnt_metrics_v2/
-      hash: md5
-      md5: 9f2669b47d3a75e88b837b96bed5723e.dir
-      size: 383969
-      nfiles: 21
-=======
     - path: data/test/
       hash: md5
       md5: 543905ee38c7af30e4a5ccc4b1670752.dir
@@ -1360,6 +1361,7 @@
       md5: 33d41ad3bfdc1367110c80157c73b5c8.dir
       size: 735184
       nfiles: 4
+      
   test-herdnet-v4:
     cmd: "python oficial_herdnet/tools/test.py --config-path ../configs/ --config-name=\"\
       config\" test.wandb_run=\"'Test herdnet v4 head_conv 128'\" test.wandb_mode=online
@@ -1385,5 +1387,4 @@
       hash: md5
       md5: 63796e0b54c35011837c6182dc58171b.dir
       size: 725566
-      nfiles: 4
->>>>>>> 85be4219
+      nfiles: 4