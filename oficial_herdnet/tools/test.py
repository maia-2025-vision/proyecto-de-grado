__copyright__ = """
    Copyright (C) 2024 University of Liège, Gembloux Agro-Bio Tech, Forest Is Life
    All rights reserved.

    This source code is under the MIT License.

    Please contact the author Alexandre Delplanque (alexandre.delplanque@uliege.be)
    for any questions.

    Last modification: March 18, 2024
    """
__author__ = "Alexandre Delplanque"
__license__ = "MIT License"
__version__ = "0.2.1"

# ruff: noqa: C408

import os
from collections.abc import Callable

<<<<<<< HEAD
import albumentations as A
=======
import albumentations as A  # noqa: N812 # Lowercase `albumentations` imported as non-lowercase `A`
>>>>>>> cd473727
import animaloc
import hydra
import pandas
import torch
import torchvision
<<<<<<< HEAD
=======
import wandb
>>>>>>> cd473727
from animaloc.data.transforms import DownSample
from animaloc.eval import BoxesMetrics, Evaluator, Metrics, PointsMetrics
from animaloc.eval.stitchers import Stitcher
from animaloc.models.utils import LossWrapper, load_model
from animaloc.utils.useful_funcs import current_date, mkdir
from animaloc.vizual import PlotPrecisionRecall
from omegaconf import DictConfig
from torch.utils.data import DataLoader

<<<<<<< HEAD
import wandb

=======
>>>>>>> cd473727

def _set_species_labels(cls_dict: dict, df: pandas.DataFrame) -> None:
    assert "species" in df.columns
    cls_dict = dict(map(reversed, cls_dict.items()))
    df["labels"] = df["species"].map(cls_dict)


def _build_model(cfg: DictConfig) -> torch.nn.Module:
    name = cfg.model.name
    from_torchvision = cfg.model.from_torchvision

    if from_torchvision:
        assert (
            name in torchvision.models.__dict__.keys()
        ), f"'{name}' unfound in torchvision's models"

        model = torchvision.models.__dict__[name]

    else:
        assert (
            name in animaloc.models.__dict__.keys()
        ), f"'{name}' class unfound, make sure you have included the class in the models list"

        model = animaloc.models.__dict__[name]

    kwargs = dict(cfg.model.kwargs)
    for k in ["num_classes"]:
        kwargs.pop(k, None)

    model = model(**kwargs, num_classes=cfg.dataset.num_classes)
    model = LossWrapper(model, [])
    model = load_model(model, cfg.model.pth_file)
    return model


def _get_collate_fn(cfg: DictConfig) -> Callable:
    fn = cfg.dataset.collate_fn
    if fn is not None:
        fn = animaloc.data.batch_utils.__dict__[fn]
    return fn


def _define_stitcher(model: torch.nn.Module, cfg: DictConfig) -> Stitcher:
    name = cfg.stitcher.name

    assert (
        name in animaloc.eval.stitchers.__dict__.keys()
    ), f"'{name}' class unfound, make sure you have included the class in the stitchers list"

    kwargs = dict(cfg.stitcher.kwargs)
    for k in ["model", "size", "device_name"]:
        kwargs.pop(k, None)

    stitcher = animaloc.eval.stitchers.__dict__[name](
        model=model, size=cfg.dataset.img_size, **kwargs, device_name=cfg.device_name
    )

    return stitcher


def _define_evaluator(
    model: torch.nn.Module,
    dataloader: torch.utils.data.DataLoader,
    metrics: Metrics,
    cfg: DictConfig,
) -> Evaluator:
    name = cfg.evaluator.name

    assert (
        name in animaloc.eval.evaluators.__dict__.keys()
    ), f"'{name}' class unfound, make sure you have included the class in the evaluators list"

    stitcher = None
    if cfg.stitcher is not None:
        stitcher = _define_stitcher(model, cfg)

    kwargs = dict(cfg.evaluator.kwargs)
    for k in ["model", "dataloader", "metrics", "device_name", "stitcher", "header"]:
        kwargs.pop(k, None)

    evaluator = animaloc.eval.evaluators.__dict__[name](
        model=model,
        dataloader=dataloader,
        metrics=metrics,
        device_name=cfg.device_name,
        stitcher=stitcher,
        header="[TEST]",
        **kwargs,
    )

    return evaluator


@hydra.main(config_path="../configs", config_name="config")
def main(cfg: DictConfig) -> None:
    cfg = cfg.test

    down_ratio = 1
    if "down_ratio" in cfg.model.kwargs.keys():
        down_ratio = cfg.model.kwargs.down_ratio

    # Set up wandb
    # CHANGE by aalea ruff C408
    wandb.init(
        project=cfg.wandb_project,
        entity=cfg.wandb_entity,
<<<<<<< HEAD
        config={
            "model": cfg.model,
            "down_ratio": down_ratio,
            "num_classes": cfg.dataset.num_classes,
            "threshold": cfg.evaluator.threshold,
        },
=======
        config=dict(
            model=cfg.model,
            down_ratio=down_ratio,
            num_classes=cfg.dataset.num_classes,
            threshold=cfg.evaluator.threshold,
        ),
>>>>>>> cd473727
    )

    date = current_date()
    wandb.run.name = f"{date}_" + cfg.wandb_run + f"_RUN_{wandb.run.id}"

    device = torch.device(cfg.device_name)

    # Prepare dataset and dataloader
    print("Building the test dataset ...")

    cls_dict = dict(cfg.dataset.class_def)
    cls_names = list(cls_dict.values())

    test_df = pandas.read_csv(cfg.dataset.csv_file)
    _set_species_labels(cls_dict, df=test_df)

    test_dataset = animaloc.datasets.__dict__[cfg.dataset.name](
        csv_file=test_df,
        root_dir=cfg.dataset.root_dir,
        albu_transforms=[A.Normalize(cfg.dataset.mean, cfg.dataset.std)],
        end_transforms=[DownSample(down_ratio=down_ratio, anno_type=cfg.dataset.anno_type)],
    )

    test_dataloader = DataLoader(
        test_dataset,
        batch_size=1,
        shuffle=False,
        sampler=torch.utils.data.SequentialSampler(test_dataset),
        collate_fn=_get_collate_fn(cfg),
    )

    # Build the trained model
    print("Building the trained model ...")
    model = _build_model(cfg).to(device)

    # Build the evaluator
    print("Preparing for testing ...")
    anno_type = cfg.dataset.anno_type
    if anno_type == "point":
        metrics = PointsMetrics(radius=cfg.evaluator.threshold, num_classes=cfg.dataset.num_classes)
    elif anno_type == "bbox":
        metrics = BoxesMetrics(iou=cfg.evaluator.threshold, num_classes=cfg.dataset.num_classes)
    else:
        raise NotImplementedError

    evaluator = _define_evaluator(model, test_dataloader, metrics, cfg)

    # Start testing
    print("Starting testing ...")
<<<<<<< HEAD
    _ = evaluator.evaluate(wandb_flag=True, viz=False)
=======
    evaluator.evaluate(wandb_flag=True, viz=False)
>>>>>>> cd473727

    # Save results
    print("Saving the results ...")

    # 1) PR curves
    plots_path = os.path.join(os.getcwd(), "plots")
    mkdir(plots_path)
    pr_curve = PlotPrecisionRecall(legend=True)
    metrics = evaluator._stored_metrics
    for c in range(1, metrics.num_classes):
        rec, pre = metrics.rec_pre_lists(c)
        pr_curve.feed(rec, pre, label=cls_dict[c])

    pr_curve.save(os.path.join(plots_path, "precision_recall_curve.png"))

    # 2) metrics per class
    res = evaluator.results
    cols = res.columns.tolist()
    str_cls_dict = {str(k): v for k, v in cls_dict.items()}
    str_cls_dict.update({"binary": "binary"})
    res["species"] = res["class"].map(str_cls_dict)
    res = res[["class", "species"] + cols[1:]]
    print(res)

    res.to_csv(os.path.join(os.getcwd(), "metrics_results.csv"), index=False)

    # 3) confusion matrix
    cm = pandas.DataFrame(metrics.confusion_matrix, columns=cls_names, index=cls_names)
    cm.to_csv(os.path.join(os.getcwd(), "confusion_matrix.csv"))
    print(cm)

    # 4) detections
    detections = evaluator.detections
    detections["species"] = detections["labels"].map(cls_dict)
    detections.to_csv(os.path.join(os.getcwd(), "detections.csv"), index=False)


if __name__ == "__main__":
    main()<|MERGE_RESOLUTION|>--- conflicted
+++ resolved
@@ -18,20 +18,12 @@
 import os
 from collections.abc import Callable
 
-<<<<<<< HEAD
 import albumentations as A
-=======
-import albumentations as A  # noqa: N812 # Lowercase `albumentations` imported as non-lowercase `A`
->>>>>>> cd473727
 import animaloc
 import hydra
 import pandas
 import torch
 import torchvision
-<<<<<<< HEAD
-=======
-import wandb
->>>>>>> cd473727
 from animaloc.data.transforms import DownSample
 from animaloc.eval import BoxesMetrics, Evaluator, Metrics, PointsMetrics
 from animaloc.eval.stitchers import Stitcher
@@ -41,11 +33,8 @@
 from omegaconf import DictConfig
 from torch.utils.data import DataLoader
 
-<<<<<<< HEAD
 import wandb
 
-=======
->>>>>>> cd473727
 
 def _set_species_labels(cls_dict: dict, df: pandas.DataFrame) -> None:
     assert "species" in df.columns
@@ -152,21 +141,12 @@
     wandb.init(
         project=cfg.wandb_project,
         entity=cfg.wandb_entity,
-<<<<<<< HEAD
-        config={
-            "model": cfg.model,
-            "down_ratio": down_ratio,
-            "num_classes": cfg.dataset.num_classes,
-            "threshold": cfg.evaluator.threshold,
-        },
-=======
         config=dict(
             model=cfg.model,
             down_ratio=down_ratio,
             num_classes=cfg.dataset.num_classes,
             threshold=cfg.evaluator.threshold,
         ),
->>>>>>> cd473727
     )
 
     date = current_date()
@@ -216,11 +196,7 @@
 
     # Start testing
     print("Starting testing ...")
-<<<<<<< HEAD
-    _ = evaluator.evaluate(wandb_flag=True, viz=False)
-=======
     evaluator.evaluate(wandb_flag=True, viz=False)
->>>>>>> cd473727
 
     # Save results
     print("Saving the results ...")
