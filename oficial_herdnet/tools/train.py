--- conflicted
+++ resolved
@@ -21,21 +21,13 @@
 __license__ = "MIT License"
 __version__ = "0.2.1"
 
-<<<<<<< HEAD
 # ruff: noqa: C408  # Unnecessary `dict` call (rewrite as a literal)
-=======
-# ruff: noqa: C408 #  Unnecessary `dict` call (rewrite as a literal)
->>>>>>> ad969e47
 
 import os
 from collections.abc import Callable
 from pathlib import Path
 
-<<<<<<< HEAD
 import albumentations as A  # noqa: N812  # Lowercase `albumentations` imported as non-lowercase `A`
-=======
-import albumentations as A  # noqa: N812
->>>>>>> ad969e47
 import animaloc
 import hydra
 import pandas
