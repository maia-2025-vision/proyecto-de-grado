--- conflicted
+++ resolved
@@ -21,30 +21,19 @@
 __license__ = "MIT License"
 __version__ = "0.2.1"
 
-<<<<<<< HEAD
-=======
 # ruff: noqa: C408 #  Unnecessary `dict` call (rewrite as a literal)
 
->>>>>>> cd473727
 import os
 from collections.abc import Callable
 from pathlib import Path
 from typing import Optional
 
-<<<<<<< HEAD
-import albumentations as A
-=======
 import albumentations as A  # noqa: N812
->>>>>>> cd473727
 import animaloc
 import hydra
 import pandas
 import torch
 import torchvision
-<<<<<<< HEAD
-=======
-import wandb
->>>>>>> cd473727
 from animaloc.eval import BoxesMetrics, Evaluator, ImageLevelMetrics, PointsMetrics, Stitcher
 from animaloc.models.utils import LossWrapper, load_model
 from animaloc.utils.seed import set_seed
@@ -52,11 +41,8 @@
 from omegaconf import DictConfig
 from torch.utils.data import DataLoader, Dataset
 
-<<<<<<< HEAD
 import wandb
 
-=======
->>>>>>> cd473727
 
 def _set_species_labels(cls_dict: dict, df: pandas.DataFrame) -> None:
     # CHANGE by cuckookernel
@@ -282,18 +268,12 @@
         end_transforms=_load_end_transforms(train_args.end_transforms),
     )
 
-<<<<<<< HEAD
     # CHANGE by aalea C408 Unnecessary `dict`
     train_dl_kwargs = {
         "batch_size": cfg.training_settings.batch_size,
         "shuffle": True,
         "collate_fn": _get_collate_fn(cfg),
     }
-=======
-    train_dl_kwargs = dict(
-        batch_size=cfg.training_settings.batch_size, shuffle=True, collate_fn=_get_collate_fn(cfg)
-    )
->>>>>>> cd473727
 
     if train_args.sampler is not None:
         train_dl_kwargs = _build_sampler(
